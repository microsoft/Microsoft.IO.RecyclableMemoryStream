﻿<Project Sdk="Microsoft.NET.Sdk">
  <PropertyGroup>
    <AssemblyName>Microsoft.IO.RecyclableMemoryStream.UnitTests</AssemblyName>
    <TargetFramework>net5.0</TargetFramework>
    <DebugType>Full</DebugType> <!-- NUnit in VS2017 needs this instead of the new slimmer PDBs -->
  </PropertyGroup>
  <ItemGroup>
    <PackageReference Include="nunit" Version="3.13.2" />
<<<<<<< HEAD
    <PackageReference Include="NUnit3TestAdapter" Version="3.17.0" />
    <PackageReference Include="Microsoft.NET.Test.Sdk" Version="16.10.0" />
=======
    <PackageReference Include="NUnit3TestAdapter" Version="4.0.0" />
    <PackageReference Include="Microsoft.NET.Test.Sdk" Version="15.8.0" />
>>>>>>> cdb2445b
  </ItemGroup>
  <ItemGroup>
    <ProjectReference Include="..\src\Microsoft.IO.RecyclableMemoryStream.csproj" />
  </ItemGroup>
  <ItemGroup>
    <Service Include="{82a7f48d-3b50-4b1e-b82e-3ada8210c358}" />
  </ItemGroup>
</Project><|MERGE_RESOLUTION|>--- conflicted
+++ resolved
@@ -6,13 +6,8 @@
   </PropertyGroup>
   <ItemGroup>
     <PackageReference Include="nunit" Version="3.13.2" />
-<<<<<<< HEAD
-    <PackageReference Include="NUnit3TestAdapter" Version="3.17.0" />
+    <PackageReference Include="NUnit3TestAdapter" Version="4.0.0" />
     <PackageReference Include="Microsoft.NET.Test.Sdk" Version="16.10.0" />
-=======
-    <PackageReference Include="NUnit3TestAdapter" Version="4.0.0" />
-    <PackageReference Include="Microsoft.NET.Test.Sdk" Version="15.8.0" />
->>>>>>> cdb2445b
   </ItemGroup>
   <ItemGroup>
     <ProjectReference Include="..\src\Microsoft.IO.RecyclableMemoryStream.csproj" />
