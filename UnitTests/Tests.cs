--- conflicted
+++ resolved
@@ -2435,120 +2435,7 @@
         }
         #endregion
 
-<<<<<<< HEAD
-        #region Very Large Buffer Tests (> 2 GB)
-        [Test]
-        public void VeryLargeStream_Write()
-        {
-            var stream = GetMultiGBStream();
-            Assert.That(stream.Capacity64, Is.GreaterThanOrEqualTo(DefaultVeryLargeStreamSize));
-            var buffer = GetRandomBuffer(1 << 20);
-            while (stream.Length < DefaultVeryLargeStreamSize)
-            {
-                stream.Write(buffer);
-            }
-
-            Assert.That(stream.Length, Is.EqualTo(DefaultVeryLargeStreamSize));
-
-            // It takes a VERY long time to check 3 GB byte-by-byte, so
-            // just check final 100 MB
-            byte[] checkBuffer = new byte[buffer.Length];
-            stream.Seek(-checkBuffer.Length, SeekOrigin.End);
-            stream.Read(checkBuffer, 0, checkBuffer.Length);
-
-            RMSAssert.BuffersAreEqual(buffer, checkBuffer, buffer.Length);            
-        }
-
-        [Test]
-        public void VeryLargeStream_WriteOffsetCount()
-        {
-            var stream = GetMultiGBStream();
-            Assert.That(stream.Capacity64, Is.GreaterThanOrEqualTo(DefaultVeryLargeStreamSize));
-            var buffer = GetRandomBuffer(1 << 20);
-            while (stream.Length < DefaultVeryLargeStreamSize)
-            {
-                stream.Write(buffer, 0, buffer.Length);
-            }
-
-            Assert.That(stream.Length, Is.EqualTo(DefaultVeryLargeStreamSize));
-
-            // It takes a VERY long time to check 3 GB byte-by-byte, so
-            // just check final 100 MB
-            byte[] checkBuffer = new byte[buffer.Length];
-            stream.Seek(-checkBuffer.Length, SeekOrigin.End);
-            stream.Read(checkBuffer, 0, checkBuffer.Length);
-
-            RMSAssert.BuffersAreEqual(buffer, checkBuffer, buffer.Length);
-        }
-
-        [Test]
-        public void VeryLargeStream_SetLength()
-        {
-            var stream = GetMultiGBStream();
-            stream.SetLength(DefaultVeryLargeStreamSize);
-            Assert.That(stream.Length, Is.EqualTo(DefaultVeryLargeStreamSize));
-            Assert.That(stream.Capacity64, Is.AtLeast(DefaultVeryLargeStreamSize));
-            stream.SetLength(DefaultVeryLargeStreamSize * 2);
-            Assert.That(stream.Length, Is.EqualTo(2 * DefaultVeryLargeStreamSize));
-            Assert.That(stream.Capacity64, Is.AtLeast(2 * DefaultVeryLargeStreamSize));
-        }
-
-        [Test]
-        public void VeryLargeStream_ExistingLargeBufferThrowsOnMultiGBLength()
-        {
-            var stream = GetDefaultStream();
-            var data = GetRandomBuffer(1 << 20);
-            stream.Write(data);
-            var buffer = stream.GetBuffer();
-            Assert.Throws<OutOfMemoryException>(() => stream.SetLength(DefaultVeryLargeStreamSize));
-        }
-
-        [Test]
-        public void VeryLargeStream_GetBufferThrows()
-        {
-            var stream = GetMultiGBStream();
-            Assert.Throws<OutOfMemoryException>(() => stream.GetBuffer());
-        }
-
-        [Test]
-        public void VeryLargeStream_WriteByte()
-        {
-            var stream = GetMultiGBStream();
-            var buffer = GetRandomBuffer(100 << 20);
-            while (stream.Length < DefaultVeryLargeStreamSize)
-            {
-                stream.Write(buffer);
-            }
-
-            var startingLength = stream.Length;
-            Assert.That(startingLength, Is.GreaterThan(int.MaxValue));
-            stream.WriteByte(13);
-            Assert.That(stream.Length, Is.EqualTo(startingLength + 1));
-        }
-
-#if NETCOREAPP2_1 || NETSTANDARD2_1
-        [Test]
-        public void VeryLargeStream_GetReadOnlySequence()
-        {
-            var stream = GetMultiGBStream();
-            var buffer = GetRandomBuffer(100 << 20);
-            while (stream.Length < DefaultVeryLargeStreamSize)
-            {
-                stream.Write(buffer);
-            }
-            Assert.Throws<InvalidOperationException>(() => stream.GetReadOnlySequence());
-        }
-#endif
-
-        private RecyclableMemoryStream GetMultiGBStream()
-        {
-            return new RecyclableMemoryStream(this.GetMemoryManager(), "GetMultiGBStream", DefaultVeryLargeStreamSize);
-        }
-                
-        #endregion
-
-=======
-        #region CopyToAsync Tests
+ #region CopyToAsync Tests
         [Test]
         public void CopyToAsyncThrowsOnNullDestination()
         {
@@ -2663,9 +2550,119 @@
             }
         }
         #endregion
-
-
->>>>>>> ab1745bb
+		
+        #region Very Large Buffer Tests (> 2 GB)
+        [Test]
+        public void VeryLargeStream_Write()
+        {
+            var stream = GetMultiGBStream();
+            Assert.That(stream.Capacity64, Is.GreaterThanOrEqualTo(DefaultVeryLargeStreamSize));
+            var buffer = GetRandomBuffer(1 << 20);
+            while (stream.Length < DefaultVeryLargeStreamSize)
+            {
+                stream.Write(buffer);
+            }
+
+            Assert.That(stream.Length, Is.EqualTo(DefaultVeryLargeStreamSize));
+
+            // It takes a VERY long time to check 3 GB byte-by-byte, so
+            // just check final 100 MB
+            byte[] checkBuffer = new byte[buffer.Length];
+            stream.Seek(-checkBuffer.Length, SeekOrigin.End);
+            stream.Read(checkBuffer, 0, checkBuffer.Length);
+
+            RMSAssert.BuffersAreEqual(buffer, checkBuffer, buffer.Length);            
+        }
+
+        [Test]
+        public void VeryLargeStream_WriteOffsetCount()
+        {
+            var stream = GetMultiGBStream();
+            Assert.That(stream.Capacity64, Is.GreaterThanOrEqualTo(DefaultVeryLargeStreamSize));
+            var buffer = GetRandomBuffer(1 << 20);
+            while (stream.Length < DefaultVeryLargeStreamSize)
+            {
+                stream.Write(buffer, 0, buffer.Length);
+            }
+
+            Assert.That(stream.Length, Is.EqualTo(DefaultVeryLargeStreamSize));
+
+            // It takes a VERY long time to check 3 GB byte-by-byte, so
+            // just check final 100 MB
+            byte[] checkBuffer = new byte[buffer.Length];
+            stream.Seek(-checkBuffer.Length, SeekOrigin.End);
+            stream.Read(checkBuffer, 0, checkBuffer.Length);
+
+            RMSAssert.BuffersAreEqual(buffer, checkBuffer, buffer.Length);
+        }
+
+        [Test]
+        public void VeryLargeStream_SetLength()
+        {
+            var stream = GetMultiGBStream();
+            stream.SetLength(DefaultVeryLargeStreamSize);
+            Assert.That(stream.Length, Is.EqualTo(DefaultVeryLargeStreamSize));
+            Assert.That(stream.Capacity64, Is.AtLeast(DefaultVeryLargeStreamSize));
+            stream.SetLength(DefaultVeryLargeStreamSize * 2);
+            Assert.That(stream.Length, Is.EqualTo(2 * DefaultVeryLargeStreamSize));
+            Assert.That(stream.Capacity64, Is.AtLeast(2 * DefaultVeryLargeStreamSize));
+        }
+
+        [Test]
+        public void VeryLargeStream_ExistingLargeBufferThrowsOnMultiGBLength()
+        {
+            var stream = GetDefaultStream();
+            var data = GetRandomBuffer(1 << 20);
+            stream.Write(data);
+            var buffer = stream.GetBuffer();
+            Assert.Throws<OutOfMemoryException>(() => stream.SetLength(DefaultVeryLargeStreamSize));
+        }
+
+        [Test]
+        public void VeryLargeStream_GetBufferThrows()
+        {
+            var stream = GetMultiGBStream();
+            Assert.Throws<OutOfMemoryException>(() => stream.GetBuffer());
+        }
+
+        [Test]
+        public void VeryLargeStream_WriteByte()
+        {
+            var stream = GetMultiGBStream();
+            var buffer = GetRandomBuffer(100 << 20);
+            while (stream.Length < DefaultVeryLargeStreamSize)
+            {
+                stream.Write(buffer);
+            }
+
+            var startingLength = stream.Length;
+            Assert.That(startingLength, Is.GreaterThan(int.MaxValue));
+            stream.WriteByte(13);
+            Assert.That(stream.Length, Is.EqualTo(startingLength + 1));
+        }
+
+#if NETCOREAPP2_1 || NETSTANDARD2_1
+        [Test]
+        public void VeryLargeStream_GetReadOnlySequence()
+        {
+            var stream = GetMultiGBStream();
+            var buffer = GetRandomBuffer(100 << 20);
+            while (stream.Length < DefaultVeryLargeStreamSize)
+            {
+                stream.Write(buffer);
+            }
+            Assert.Throws<InvalidOperationException>(() => stream.GetReadOnlySequence());
+        }
+#endif
+
+        private RecyclableMemoryStream GetMultiGBStream()
+        {
+            return new RecyclableMemoryStream(this.GetMemoryManager(), "GetMultiGBStream", DefaultVeryLargeStreamSize);
+        }
+                
+        #endregion
+
+
         #region Test Helpers
         protected RecyclableMemoryStream GetDefaultStream()
         {
