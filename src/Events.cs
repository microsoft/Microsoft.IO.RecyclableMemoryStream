--- conflicted
+++ resolved
@@ -243,67 +243,4 @@
             }
         }
     }
-<<<<<<< HEAD
-}
-=======
-}
-
-// This is here for .NET frameworks which don't support EventSource. We basically shim bare functionality used above to  
-#if NET40
-#pragma warning disable CS1591
-namespace System.Diagnostics.Tracing
-{
-    
-    public enum EventLevel
-    {
-        LogAlways = 0,
-        Critical,
-        Error,
-        Warning,
-        Informational,
-        Verbose,
-    }
-
-    public enum EventKeywords : long
-    {
-        None = 0x0,
-    }
-
-    [AttributeUsage(AttributeTargets.Class)]
-    public sealed class EventSourceAttribute : Attribute
-    {
-        public string Name { get; set; }
-        public string Guid { get; set; }
-    }
-
-    [AttributeUsage(AttributeTargets.Method)]
-    public sealed class EventAttribute : Attribute
-    {
-        public EventAttribute(int id) { }
-
-        public EventLevel Level { get; set; }
-
-        public byte Version { get; set; }
-    }
-
-    public class EventSource
-    {
-        public void WriteEvent(params object[] unused)
-        {
-            return;
-        }
-
-        public bool IsEnabled()
-        {
-            return false;
-        }
-
-        public bool IsEnabled(EventLevel level, EventKeywords keywords)
-        {
-            return false;
-        }
-    }
-}
-#pragma warning restore
-#endif
->>>>>>> 26a7702a
+}