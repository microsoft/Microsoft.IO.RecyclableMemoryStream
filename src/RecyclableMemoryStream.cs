﻿// The MIT License (MIT)
// 
// Copyright (c) 2015-2016 Microsoft
// 
// Permission is hereby granted, free of charge, to any person obtaining a copy
// of this software and associated documentation files (the "Software"), to deal
// in the Software without restriction, including without limitation the rights
// to use, copy, modify, merge, publish, distribute, sublicense, and/or sell
// copies of the Software, and to permit persons to whom the Software is
// furnished to do so, subject to the following conditions:
// 
// The above copyright notice and this permission notice shall be included in all
// copies or substantial portions of the Software.
// 
// THE SOFTWARE IS PROVIDED "AS IS", WITHOUT WARRANTY OF ANY KIND, EXPRESS OR
// IMPLIED, INCLUDING BUT NOT LIMITED TO THE WARRANTIES OF MERCHANTABILITY,
// FITNESS FOR A PARTICULAR PURPOSE AND NONINFRINGEMENT. IN NO EVENT SHALL THE
// AUTHORS OR COPYRIGHT HOLDERS BE LIABLE FOR ANY CLAIM, DAMAGES OR OTHER
// LIABILITY, WHETHER IN AN ACTION OF CONTRACT, TORT OR OTHERWISE, ARISING FROM,
// OUT OF OR IN CONNECTION WITH THE SOFTWARE OR THE USE OR OTHER DEALINGS IN THE
// SOFTWARE.

namespace Microsoft.IO
{
    using System;
#if NETCOREAPP2_1 || NETSTANDARD2_1
    using System.Buffers;
#endif
    using System.Collections.Generic;
    using System.Diagnostics;
    using System.Diagnostics.CodeAnalysis;
    using System.IO;
    using System.Runtime.CompilerServices;
    using System.Threading;
    using System.Threading.Tasks;

    /// <summary>
    /// MemoryStream implementation that deals with pooling and managing memory streams which use potentially large
    /// buffers.
    /// </summary>
    /// <remarks>
    /// This class works in tandem with the <see cref="RecyclableMemoryStreamManager"/> to supply <c>MemoryStream</c>-derived
    /// objects to callers, while avoiding these specific problems:
    /// <list type="number">
    /// <item>
    /// <term>LOH allocations</term>
    /// <description>Since all large buffers are pooled, they will never incur a Gen2 GC</description>
    /// </item>
    /// <item>
    /// <term>Memory waste</term><description>A standard memory stream doubles its size when it runs out of room. This
    /// leads to continual memory growth as each stream approaches the maximum allowed size.</description>
    /// </item>
    /// <item>
    /// <term>Memory copying</term>
    /// <description>Each time a <c>MemoryStream</c> grows, all the bytes are copied into new buffers.
    /// This implementation only copies the bytes when <see cref="GetBuffer"/> is called.</description>
    /// </item>
    /// <item>
    /// <term>Memory fragmentation</term>
    /// <description>By using homogeneous buffer sizes, it ensures that blocks of memory
    /// can be easily reused.
    /// </description>
    /// </item>
    /// </list>
    /// <para>
    /// The stream is implemented on top of a series of uniformly-sized blocks. As the stream's length grows,
    /// additional blocks are retrieved from the memory manager. It is these blocks that are pooled, not the stream
    /// object itself.
    /// </para>
    /// <para>
    /// The biggest wrinkle in this implementation is when <see cref="GetBuffer"/> is called. This requires a single 
    /// contiguous buffer. If only a single block is in use, then that block is returned. If multiple blocks 
    /// are in use, we retrieve a larger buffer from the memory manager. These large buffers are also pooled, 
    /// split by size--they are multiples/exponentials of a chunk size (1 MB by default).
    /// </para>
    /// <para>
    /// Once a large buffer is assigned to the stream the small blocks are NEVER again used for this stream. All operations take place on the 
    /// large buffer. The large buffer can be replaced by a larger buffer from the pool as needed. All blocks and large buffers 
    /// are maintained in the stream until the stream is disposed (unless AggressiveBufferReturn is enabled in the stream manager).
    /// </para>
    /// <para>
    /// A further wrinkle is what happens when the stream is longer than the maximum allowable array length under .NET. This is allowed
    /// when only blocks are in use, and only the Read/Write APIs are used. Once a stream grows to this size, any attempt to convert it
    /// to a single buffer will result in an exception. Similarly, if a stream is already converted to use a single larger buffer, then
    /// it cannot grow beyond the limits of the maximum allowable array size.
    /// </para>
    /// </remarks>
#if NETCOREAPP2_1 || NETSTANDARD2_1
    public sealed class RecyclableMemoryStream : MemoryStream, IBufferWriter<byte>
#else
    public sealed class RecyclableMemoryStream : MemoryStream
#endif
    {
        private static readonly byte[] emptyArray = new byte[0];

        /// <summary>
        /// All of these blocks must be the same size
        /// </summary>
        private readonly List<byte[]> blocks = new List<byte[]>(1);

        private readonly Guid id;

        private readonly RecyclableMemoryStreamManager memoryManager;

        private readonly string tag;

        /// <summary>
        /// This list is used to store buffers once they're replaced by something larger.
        /// This is for the cases where you have users of this class that may hold onto the buffers longer
        /// than they should and you want to prevent race conditions which could corrupt the data.
        /// </summary>
        private List<byte[]> dirtyBuffers;

        private bool disposed;

        /// <summary>
        /// This is only set by GetBuffer() if the necessary buffer is larger than a single block size, or on
        /// construction if the caller immediately requests a single large buffer.
        /// </summary>
        /// <remarks>If this field is non-null, it contains the concatenation of the bytes found in the individual
        /// blocks. Once it is created, this (or a larger) largeBuffer will be used for the life of the stream.
        /// </remarks>
        private byte[] largeBuffer;

        /// <summary>
        /// Unique identifier for this stream across its entire lifetime
        /// </summary>
        /// <exception cref="ObjectDisposedException">Object has been disposed</exception>
        internal Guid Id
        {
            get
            {
                this.CheckDisposed();
                return this.id;
            }
        }

        /// <summary>
        /// A temporary identifier for the current usage of this stream.
        /// </summary>
        /// <exception cref="ObjectDisposedException">Object has been disposed</exception>
        internal string Tag
        {
            get
            {
                this.CheckDisposed();
                return this.tag;
            }
        }

        /// <summary>
        /// Gets the memory manager being used by this stream.
        /// </summary>
        /// <exception cref="ObjectDisposedException">Object has been disposed</exception>
        internal RecyclableMemoryStreamManager MemoryManager
        {
            get
            {
                this.CheckDisposed();
                return this.memoryManager;
            }
        }

        /// <summary>
        /// Callstack of the constructor. It is only set if <see cref="RecyclableMemoryStreamManager.GenerateCallStacks"/> is true,
        /// which should only be in debugging situations.
        /// </summary>
        internal string AllocationStack { get; }

        /// <summary>
        /// Callstack of the <see cref="Dispose(bool)"/> call. It is only set if <see cref="RecyclableMemoryStreamManager.GenerateCallStacks"/> is true,
        /// which should only be in debugging situations.
        /// </summary>
        internal string DisposeStack { get; private set; }

        #region Constructors
        /// <summary>
        /// Allocate a new RecyclableMemoryStream object.
        /// </summary>
        /// <param name="memoryManager">The memory manager</param>
        public RecyclableMemoryStream(RecyclableMemoryStreamManager memoryManager)
            : this(memoryManager, Guid.NewGuid(), null, 0, null) { }

        /// <summary>
        /// Allocate a new <c>RecyclableMemoryStream</c> object.
        /// </summary>
        /// <param name="memoryManager">The memory manager</param>
        /// <param name="id">A unique identifier which can be used to trace usages of the stream.</param>
        public RecyclableMemoryStream(RecyclableMemoryStreamManager memoryManager, Guid id)
            : this(memoryManager, id, null, 0, null) { }

        /// <summary>
        /// Allocate a new <c>RecyclableMemoryStream</c> object
        /// </summary>
        /// <param name="memoryManager">The memory manager</param>
        /// <param name="tag">A string identifying this stream for logging and debugging purposes</param>
        public RecyclableMemoryStream(RecyclableMemoryStreamManager memoryManager, string tag)
            : this(memoryManager, Guid.NewGuid(), tag, 0, null) { }

        /// <summary>
        /// Allocate a new <c>RecyclableMemoryStream</c> object
        /// </summary>
        /// <param name="memoryManager">The memory manager</param>
        /// <param name="id">A unique identifier which can be used to trace usages of the stream.</param>
        /// <param name="tag">A string identifying this stream for logging and debugging purposes</param>
        public RecyclableMemoryStream(RecyclableMemoryStreamManager memoryManager, Guid id, string tag)
            : this(memoryManager, id, tag, 0, null) { }

        /// <summary>
        /// Allocate a new <c>RecyclableMemoryStream</c> object
        /// </summary>
        /// <param name="memoryManager">The memory manager</param>
        /// <param name="tag">A string identifying this stream for logging and debugging purposes</param>
        /// <param name="requestedSize">The initial requested size to prevent future allocations</param>
        public RecyclableMemoryStream(RecyclableMemoryStreamManager memoryManager, string tag, int requestedSize)
            : this(memoryManager, Guid.NewGuid(), tag, requestedSize, null) { }

        /// <summary>
        /// Allocate a new <c>RecyclableMemoryStream</c> object
        /// </summary>
        /// <param name="memoryManager">The memory manager</param>
        /// <param name="tag">A string identifying this stream for logging and debugging purposes</param>
        /// <param name="requestedSize">The initial requested size to prevent future allocations</param>
        public RecyclableMemoryStream(RecyclableMemoryStreamManager memoryManager, string tag, long requestedSize)
            : this(memoryManager, Guid.NewGuid(), tag, requestedSize, null) { }

        /// <summary>
        /// Allocate a new <c>RecyclableMemoryStream</c> object
        /// </summary>
        /// <param name="memoryManager">The memory manager</param>
        /// <param name="id">A unique identifier which can be used to trace usages of the stream.</param>
        /// <param name="tag">A string identifying this stream for logging and debugging purposes</param>
        /// <param name="requestedSize">The initial requested size to prevent future allocations</param>
        public RecyclableMemoryStream(RecyclableMemoryStreamManager memoryManager, Guid id, string tag, int requestedSize)
            : this(memoryManager, id, tag, requestedSize, null) { }

        /// <summary>
        /// Allocate a new <c>RecyclableMemoryStream</c> object
        /// </summary>
        /// <param name="memoryManager">The memory manager</param>
        /// <param name="id">A unique identifier which can be used to trace usages of the stream.</param>
        /// <param name="tag">A string identifying this stream for logging and debugging purposes</param>
        /// <param name="requestedSize">The initial requested size to prevent future allocations</param>
        public RecyclableMemoryStream(RecyclableMemoryStreamManager memoryManager, Guid id, string tag, long requestedSize)
            : this(memoryManager, id, tag, requestedSize, null) { }

        /// <summary>
        /// Allocate a new <c>RecyclableMemoryStream</c> object
        /// </summary>
        /// <param name="memoryManager">The memory manager</param>
        /// <param name="id">A unique identifier which can be used to trace usages of the stream.</param>
        /// <param name="tag">A string identifying this stream for logging and debugging purposes</param>
        /// <param name="requestedSize">The initial requested size to prevent future allocations</param>
        /// <param name="initialLargeBuffer">An initial buffer to use. This buffer will be owned by the stream and returned to the memory manager upon Dispose.</param>
        internal RecyclableMemoryStream(RecyclableMemoryStreamManager memoryManager, Guid id, string tag, long requestedSize, byte[] initialLargeBuffer)
            : base(emptyArray)
        {
            this.memoryManager = memoryManager;
            this.id = id;
            this.tag = tag;
            
            var actualRequestedSize = requestedSize;
            if (actualRequestedSize < this.memoryManager.BlockSize)
            {
                actualRequestedSize = this.memoryManager.BlockSize;
            }

            if (initialLargeBuffer == null)
            {
                this.EnsureCapacity(actualRequestedSize);
            }
            else
            {
                this.largeBuffer = initialLargeBuffer;
            }

            if (this.memoryManager.GenerateCallStacks)
            {
                this.AllocationStack = Environment.StackTrace;
            }

            this.memoryManager.ReportStreamCreated(this.id, this.tag, requestedSize, actualRequestedSize);
        }
        #endregion

        #region Dispose and Finalize
        /// <summary>
        /// The finalizer will be called when a stream is not disposed properly. 
        /// </summary>
        /// <remarks>Failing to dispose indicates a bug in the code using streams. Care should be taken to properly account for stream lifetime.</remarks>
        ~RecyclableMemoryStream()
        {
            this.Dispose(false);
        }

        /// <summary>
        /// Returns the memory used by this stream back to the pool.
        /// </summary>
        /// <param name="disposing">Whether we're disposing (true), or being called by the finalizer (false)</param>
        protected override void Dispose(bool disposing)
        {
            if (this.disposed)
            {
                string doubleDisposeStack = null;
                if (this.memoryManager.GenerateCallStacks)
                {
                    doubleDisposeStack = Environment.StackTrace;
                }

                this.memoryManager.ReportStreamDoubleDisposed(this.id, this.tag, this.AllocationStack, this.DisposeStack, doubleDisposeStack);
                return;
            }

            this.disposed = true;

            if (this.memoryManager.GenerateCallStacks)
            {
                this.DisposeStack = Environment.StackTrace;
            }

            this.memoryManager.ReportStreamDisposed(this.id, this.tag, this.AllocationStack, this.DisposeStack);

            if (disposing)
            {
                GC.SuppressFinalize(this);
            }
            else
            {
                // We're being finalized.
                this.memoryManager.ReportStreamFinalized(this.id, this.tag, this.AllocationStack);

                if (AppDomain.CurrentDomain.IsFinalizingForUnload())
                {
                    // If we're being finalized because of a shutdown, don't go any further.
                    // We have no idea what's already been cleaned up. Triggering events may cause
                    // a crash.
                    base.Dispose(disposing);
                    return;
                }
                
            }

            this.memoryManager.ReportStreamLength(this.length);

            if (this.largeBuffer != null)
            {
                this.memoryManager.ReturnLargeBuffer(this.largeBuffer, this.id, this.tag);
            }

            if (this.dirtyBuffers != null)
            {
                foreach (var buffer in this.dirtyBuffers)
                {
                    this.memoryManager.ReturnLargeBuffer(buffer, this.id, this.tag);
                }
            }

            this.memoryManager.ReturnBlocks(this.blocks, this.id, this.tag);
            this.blocks.Clear();

            base.Dispose(disposing);
        }

        /// <summary>
        /// Equivalent to <c>Dispose</c>
        /// </summary>
        public override void Close()
        {
            this.Dispose(true);
        }
        #endregion

        #region MemoryStream overrides
        /// <summary>
        /// Gets or sets the capacity
        /// </summary>
        /// <remarks>
        /// <para>
        /// Capacity is always in multiples of the memory manager's block size, unless
        /// the large buffer is in use.  Capacity never decreases during a stream's lifetime. 
        /// Explicitly setting the capacity to a lower value than the current value will have no effect. 
        /// This is because the buffers are all pooled by chunks and there's little reason to 
        /// allow stream truncation.
        /// </para>
        /// <para>
        /// Writing past the current capacity will cause <see cref="Capacity"/> to automatically increase, until MaximumStreamCapacity is reached.
        /// </para>
        /// <para>
        /// If the capacity is larger than <c>int.MaxValue</c>, then <c>int.MaxValue</c> will be returned. If you anticipate using
        /// larger streams, use the <see cref="Capacity64"/> property instead.
        /// </para>
        /// </remarks>
        /// <exception cref="ObjectDisposedException">Object has been disposed</exception>
        public override int Capacity
        {
            get
            {
                this.CheckDisposed();
                if (this.largeBuffer != null)
                {
                    return this.largeBuffer.Length;
                }

                long size = (long)this.blocks.Count * this.memoryManager.BlockSize;
                if (size > int.MaxValue)
                {
                    throw new InvalidOperationException("Capacity is larger than int.MaxValue. Use Capacity64 instead");
                }
                return (int)size;
            }
            set
            {
                this.CheckDisposed();
                this.EnsureCapacity(value);
            }
        }
        
        /// <summary>
        /// Returns a 64-bit version of capacity, for streams larger than <c>int.MaxValue</c> in length.
        /// </summary>
        public long Capacity64
        {
            get
            {
                this.CheckDisposed();
                if (this.largeBuffer != null)
                {
                    return this.largeBuffer.Length;
                }

                long size = (long)this.blocks.Count * this.memoryManager.BlockSize;
                return size;
            }
            set
            {
                this.CheckDisposed();
                this.EnsureCapacity(value);
            }
        }

        private long length;

        /// <summary>
        /// Gets the number of bytes written to this stream.
        /// </summary>
        /// <exception cref="ObjectDisposedException">Object has been disposed</exception>
        /// <remarks>If the buffer has already been converted to a large buffer, then the maximum length is limited by the maximum allowed array length in .NET.</remarks>
        public override long Length
        {
            get
            {
                this.CheckDisposed();
                return this.length;
            }
        }

        private long position;

        /// <summary>
        /// Gets the current position in the stream
        /// </summary>
        /// <exception cref="ObjectDisposedException">Object has been disposed</exception>
        /// <exception cref="ArgumentOutOfRangeException">A negative value was passed</exception>
        /// <exception cref="InvalidOperationException">Stream is in large-buffer mode, but an attempt was made to set the position past the maximum allowed array length.</exception>
        /// <remarks>If the buffer has already been converted to a large buffer, then the maximum length (and thus position) is limited by the maximum allowed array length in .NET.</remarks>
        public override long Position
        {
            get
            {
                this.CheckDisposed();
                return this.position;
            }
            set
            {
                this.CheckDisposed();
                if (value < 0)
                {
                    throw new ArgumentOutOfRangeException("value", "value must be non-negative");
                }
                
                if (this.largeBuffer != null && value > RecyclableMemoryStreamManager.MaxArrayLength)
                {
                    throw new InvalidOperationException($"Once the stream is converted to a single large buffer, position cannot be set past {RecyclableMemoryStreamManager.MaxArrayLength}");
                }
                this.position = value;
            }
        }

        /// <summary>
        /// Whether the stream can currently read
        /// </summary>
        public override bool CanRead => !this.Disposed;

        /// <summary>
        /// Whether the stream can currently seek
        /// </summary>
        public override bool CanSeek => !this.Disposed;

        /// <summary>
        /// Always false
        /// </summary>
        public override bool CanTimeout => false;

        /// <summary>
        /// Whether the stream can currently write
        /// </summary>
        public override bool CanWrite => !this.Disposed;

        /// <summary>
        /// Returns a single buffer containing the contents of the stream.
        /// The buffer may be longer than the stream length.
        /// </summary>
        /// <returns>A byte[] buffer</returns>
<<<<<<< HEAD
        /// <remarks>IMPORTANT: Calling Write(), GetMemory(), or GetSpan() after calling GetBuffer() invalidates the buffer. The old buffer is held onto
        /// until Dispose is called, but the next time GetBuffer() is called, a new buffer from the pool will be required.</remarks>
=======
        /// <remarks>IMPORTANT: Doing a <see cref="Write(byte[], int, int)"/> after calling <c>GetBuffer</c> invalidates the buffer. The old buffer is held onto
        /// until <see cref="Dispose(bool)"/> is called, but the next time <c>GetBuffer</c> is called, a new buffer from the pool will be required.</remarks>
>>>>>>> a101038f
        /// <exception cref="ObjectDisposedException">Object has been disposed</exception>
        /// <exception cref="InvalidOperationException">stream is too large for a contiguous buffer.</exception>
        public override byte[] GetBuffer()
        {
            this.CheckDisposed();

            if (this.largeBuffer != null)
            {
                return this.largeBuffer;
            }

            if (this.blocks.Count == 1)
            {
                return this.blocks[0];
            }

            // Buffer needs to reflect the capacity, not the length, because
            // it's possible that people will manipulate the buffer directly
            // and set the length afterward. Capacity sets the expectation
            // for the size of the buffer.

            if (this.Capacity64 > RecyclableMemoryStreamManager.MaxArrayLength)
            {
                throw new InvalidOperationException("Stream is too large for a contiguous buffer.");
            }

            var newBuffer = this.memoryManager.GetLargeBuffer(this.Capacity64, this.id, this.tag);

            // InternalRead will check for existence of largeBuffer, so make sure we
            // don't set it until after we've copied the data.
            AssertLengthIsSmall();
            this.InternalRead(newBuffer, 0, (int)this.length, 0);
            this.largeBuffer = newBuffer;

            if (this.blocks.Count > 0 && this.memoryManager.AggressiveBufferReturn)
            {
                this.memoryManager.ReturnBlocks(this.blocks, this.id, this.tag);
                this.blocks.Clear();
            }

            return this.largeBuffer;
        }

        /// <summary>Asynchronously reads all the bytes from the current position in this stream and writes them to another stream.</summary>
        /// <param name="destination">The stream to which the contents of the current stream will be copied.</param>
        /// <param name="bufferSize">This parameter is ignored.</param>
        /// <param name="cancellationToken">The token to monitor for cancellation requests.</param>
        /// <returns>A task that represents the asynchronous copy operation.</returns>
        /// <exception cref="T:System.ArgumentNullException">
        ///   <paramref name="destination" /> is <see langword="null" />.</exception>
        /// <exception cref="T:System.ObjectDisposedException">Either the current stream or the destination stream is disposed.</exception>
        /// <exception cref="T:System.NotSupportedException">The current stream does not support reading, or the destination stream does not support writing.</exception>
        public override Task CopyToAsync(Stream destination, int bufferSize, CancellationToken cancellationToken)
        {
            if (destination == null)
            {
                throw new ArgumentNullException(nameof(destination));
            }

            CheckDisposed();

            if (this.length == 0)
            {
                return Task.CompletedTask;
            }

            if (destination is MemoryStream destinationRMS)
            {
                this.WriteTo(destinationRMS, this.position, this.length - this.position);
                return Task.CompletedTask;
            }
            else
            {
                if (this.largeBuffer == null)
                {
                    if (this.blocks.Count == 1)
                    {
                        AssertLengthIsSmall();
                        return destination.WriteAsync(this.blocks[0], (int)this.position, (int)(this.length - this.position), cancellationToken);
                    }
                    else
                    {
                        return CopyToAsyncImpl(cancellationToken);

                        async Task CopyToAsyncImpl(CancellationToken ct)
                        {                            
                            var bytesRemaining = this.length - this.position;
                            var blockAndOffset = this.GetBlockAndRelativeOffset(this.position);
                            int currentBlock = blockAndOffset.Block;
                            var currentOffset = blockAndOffset.Offset;
                            while (bytesRemaining > 0)
                            {
                                int amountToCopy = (int)Math.Min(this.blocks[currentBlock].Length - currentOffset, bytesRemaining);
                                await destination.WriteAsync(this.blocks[currentBlock], currentOffset, amountToCopy, ct);
                                bytesRemaining -= amountToCopy;
                                ++currentBlock;
                                currentOffset = 0;
                            }
                        }
                    }
                }
                else
                {
                    AssertLengthIsSmall();
                    return destination.WriteAsync(this.largeBuffer, (int)this.position, (int)(this.length - this.position), cancellationToken);
                }
            }
        }

#if NETCOREAPP2_1 || NETSTANDARD2_1
        private byte[] bufferWriterTempBuffer;

        /// <summary>
        /// Notifies the stream that <paramref name="count"/> bytes were written to the buffer returned by <see cref="GetMemory(int)"/> or <see cref="GetSpan(int)"/>.
        /// <para></para>
        /// Seeks forward by <paramref name="count"/> bytes.
        /// </summary>
        /// <remarks>
        /// You must request a new buffer after calling Advance to continue writing more data and cannot write to a previously acquired buffer.
        /// </remarks>
        /// <param name="count">How many bytes to advance</param>
        /// <exception cref="ObjectDisposedException">Object has been disposed</exception>
        /// <exception cref="ArgumentOutOfRangeException"><paramref name="count"/> is negative</exception>
        /// <exception cref="InvalidOperationException"><paramref name="count"/> is larger than the size of the previously requested buffer</exception>
        public void Advance(int count)
        {
            this.CheckDisposed();
            if (count < 0)
            {
                throw new ArgumentOutOfRangeException(nameof(count), $"{nameof(count)} must be non-negative.");
            }

            byte[] buffer = this.bufferWriterTempBuffer;
            if (buffer != null)
            {
                if (count > buffer.Length)
                {
                    throw new InvalidOperationException($"Cannot advance past the end of the buffer, which has a size of {buffer.Length}.");
                }

                this.Write(buffer, 0, count);
                this.ReturnTempBuffer(buffer);
                this.bufferWriterTempBuffer = null;
            }
            else
            {
                long bufferSize = this.largeBuffer == null
                    ? this.memoryManager.BlockSize - this.GetBlockAndRelativeOffset(this.position).Offset
                    : this.largeBuffer.Length - this.position;

                if (count > bufferSize)
                {
                    throw new InvalidOperationException($"Cannot advance past the end of the buffer, which has a size of {bufferSize}.");
                }

                this.position += count;
                this.length = Math.Max(this.position, this.length);
            }
        }

        private void ReturnTempBuffer(byte[] buffer)
        {
            if (buffer.Length == this.memoryManager.BlockSize)
            {
                this.memoryManager.ReturnBlock(buffer, this.tag);
            }
            else
            {
                this.memoryManager.ReturnLargeBuffer(buffer, this.tag);
            }
        }

        /// <inheritdoc/>
        /// <remarks>
        /// IMPORTANT: Calling Write(), GetBuffer(), TryGetBuffer(), Seek(), GetLength(), Advance(),
        /// or setting Position after calling GetMemory() invalidates the memory.
        /// </remarks>
        public Memory<byte> GetMemory(int sizeHint = 0) => this.GetWritableBuffer(sizeHint);

        /// <inheritdoc/>
        /// <remarks>
        /// IMPORTANT: Calling Write(), GetBuffer(), TryGetBuffer(), Seek(), GetLength(), Advance(),
        /// or setting Position after calling GetMemory() invalidates the memory.
        /// </remarks>
        public Span<byte> GetSpan(int sizeHint = 0) => this.GetWritableBuffer(sizeHint);

        /// <summary>
        /// When callers to GetSpan() or GetMemory() request a buffer that is larger than the remaining size of the current block
        /// this method return a temp buffer. When Advance() is called, that temp buffer is then copied into the stream.
        /// </summary>
        private ArraySegment<byte> GetWritableBuffer(int sizeHint)
        {
            this.CheckDisposed();
            if (sizeHint < 0)
            {
                throw new ArgumentOutOfRangeException(nameof(sizeHint), $"{nameof(sizeHint)} must be non-negative");
            }

            sizeHint = Math.Max(sizeHint, 1);
            this.EnsureCapacity(this.position + sizeHint, throwOomExceptionOnOverCapacity: true);
            if (this.bufferWriterTempBuffer != null)
            {
                this.ReturnTempBuffer(this.bufferWriterTempBuffer);
                this.bufferWriterTempBuffer = null;
            }

            if (this.largeBuffer != null)
            {
                return new ArraySegment<byte>(this.largeBuffer, (int)this.position, this.largeBuffer.Length - (int)this.position);
            }

            BlockAndOffset blockAndOffset = this.GetBlockAndRelativeOffset(this.position);
            int remainingBytesInBlock = this.MemoryManager.BlockSize - blockAndOffset.Offset;
            if (remainingBytesInBlock >= sizeHint)
            {
                return new ArraySegment<byte>(this.blocks[blockAndOffset.Block], blockAndOffset.Offset, this.MemoryManager.BlockSize - blockAndOffset.Offset);
            }

            this.bufferWriterTempBuffer = sizeHint > this.memoryManager.BlockSize ?
                this.memoryManager.GetLargeBuffer(sizeHint, this.tag) :
                this.memoryManager.GetBlock();

            return new ArraySegment<byte>(this.bufferWriterTempBuffer);
        }

        /// <summary>
        /// Returns a sequence containing the contents of the stream.
        /// </summary>
        /// <returns>A ReadOnlySequence of bytes</returns>
        /// <remarks>IMPORTANT: Calling Write(), GetMemory(), GetSpan(), Dispose(), or Close() after calling GetReadOnlySequence() invalidates the sequence.</remarks>
        /// <exception cref="ObjectDisposedException">Object has been disposed</exception>
        public ReadOnlySequence<byte> GetReadOnlySequence()
        {
            this.CheckDisposed();

            if (this.largeBuffer != null)
            {
                AssertLengthIsSmall();
                return new ReadOnlySequence<byte>(this.largeBuffer, 0, (int)this.length);
            }

            if (this.blocks.Count == 1)
            {
            AssertLengthIsSmall();
                return new ReadOnlySequence<byte>(this.blocks[0], 0, (int)this.length);
            }

            if (this.length > RecyclableMemoryStreamManager.MaxArrayLength)
            {
                throw new InvalidOperationException($"Cannot return a ReadOnlySequence larger than {RecyclableMemoryStreamManager.MaxArrayLength}, but stream length is {this.length}.");
            }

            BlockSegment first = new BlockSegment(this.blocks[0]);
            BlockSegment last = first;

            
            for (int blockIdx = 1; blockIdx < blocks.Count; blockIdx++)
            {
                last = last.Append(this.blocks[blockIdx]);
            }

            Debug.Assert(this.length <= Int32.MaxValue);
            return new ReadOnlySequence<byte>(first, 0, last, (int)this.length - (int)last.RunningIndex);
        }

        private sealed class BlockSegment : ReadOnlySequenceSegment<byte>
        {
            public BlockSegment(Memory<byte> memory) => Memory = memory;

            public BlockSegment Append(Memory<byte> memory)
            {
                var nextSegment = new BlockSegment(memory) { RunningIndex = RunningIndex + Memory.Length };
                Next = nextSegment;
                return nextSegment;
            }
        }
#endif

        /// <summary>
        /// Returns an <c>ArraySegment</c> that wraps a single buffer containing the contents of the stream.
        /// </summary>
        /// <param name="buffer">An <c>ArraySegment</c> containing a reference to the underlying bytes.</param>
        /// <returns>Always returns true.</returns>
        /// <remarks><see cref="GetBuffer"/> has no failure modes (it always returns something, even if it's an empty buffer), therefore this method
        /// always returns a valid <c>ArraySegment</c> to the same buffer returned by <see cref="GetBuffer" />.</remarks>
        public override bool TryGetBuffer(out ArraySegment<byte> buffer)
        {
            this.CheckDisposed();
            Debug.Assert(this.length <= Int32.MaxValue);
            buffer = new ArraySegment<byte>(this.GetBuffer(), 0, (int)this.Length);
            // GetBuffer has no failure modes, so this should always succeed
            return true;
        }

        /// <summary>
        /// Returns a new array with a copy of the buffer's contents. You should almost certainly be using <see cref="GetBuffer"/> combined with the <see cref="Length"/> to 
        /// access the bytes in this stream. Calling <c>ToArray</c> will destroy the benefits of pooled buffers, but it is included
        /// for the sake of completeness.
        /// </summary>
        /// <exception cref="ObjectDisposedException">Object has been disposed</exception>
        /// <exception cref="NotSupportedException">The current <see cref="RecyclableMemoryStreamManager"/>object disallows <c>ToArray</c> calls.</exception>
#pragma warning disable CS0809
        [Obsolete("This method has degraded performance vs. GetBuffer and should be avoided.")]
        public override byte[] ToArray()
        {
            this.CheckDisposed();

            string stack = this.memoryManager.GenerateCallStacks ? Environment.StackTrace : null;
            this.memoryManager.ReportStreamToArray(this.id, this.tag, stack, this.length);

            if (this.memoryManager.ThrowExceptionOnToArray)
            {
                throw new NotSupportedException("The underlying RecyclableMemoryStreamManager is configured to not allow calls to ToArray.");
            }

            var newBuffer = new byte[this.Length];

            Debug.Assert(this.length <= Int32.MaxValue);
            this.InternalRead(newBuffer, 0, (int)this.length, 0);

            return newBuffer;
        }
#pragma warning restore CS0809

        /// <summary>
        /// Reads from the current position into the provided buffer
        /// </summary>
        /// <param name="buffer">Destination buffer</param>
        /// <param name="offset">Offset into buffer at which to start placing the read bytes.</param>
        /// <param name="count">Number of bytes to read.</param>
        /// <returns>The number of bytes read</returns>
        /// <exception cref="ArgumentNullException">buffer is null</exception>
        /// <exception cref="ArgumentOutOfRangeException">offset or count is less than 0</exception>
        /// <exception cref="ArgumentException">offset subtracted from the buffer length is less than count</exception>
        /// <exception cref="ObjectDisposedException">Object has been disposed</exception>
        public override int Read(byte[] buffer, int offset, int count)
        {
            return this.SafeRead(buffer, offset, count, ref this.position);
        }

        /// <summary>
        /// Reads from the specified position into the provided buffer
        /// </summary>
        /// <param name="buffer">Destination buffer</param>
        /// <param name="offset">Offset into buffer at which to start placing the read bytes.</param>
        /// <param name="count">Number of bytes to read.</param>
        /// <param name="streamPosition">Position in the stream to start reading from</param>
        /// <returns>The number of bytes read</returns>
        /// <exception cref="ArgumentNullException">buffer is null</exception>
        /// <exception cref="ArgumentOutOfRangeException">offset or count is less than 0</exception>
        /// <exception cref="ArgumentException">offset subtracted from the buffer length is less than count</exception>
        /// <exception cref="ObjectDisposedException">Object has been disposed</exception>
        /// <exception cref="InvalidOperationException">Stream position is beyond <c>int.MaxValue</c></exception>
        public int SafeRead(byte[] buffer, int offset, int count, ref int streamPosition)
        {
            long longPosition = streamPosition;
            var retVal = this.SafeRead(buffer, offset, count, ref longPosition);
            if (longPosition > int.MaxValue)
            {
                throw new InvalidOperationException("Stream position is beyond int.MaxValue. Use SafeRead(byte[], int, int, ref long) override.");
            }
            streamPosition = (int)longPosition;
            return retVal;
        }

        /// <summary>
        /// Reads from the specified position into the provided buffer
        /// </summary>
        /// <param name="buffer">Destination buffer</param>
        /// <param name="offset">Offset into buffer at which to start placing the read bytes.</param>
        /// <param name="count">Number of bytes to read.</param>
        /// <param name="streamPosition">Position in the stream to start reading from</param>
        /// <returns>The number of bytes read</returns>
        /// <exception cref="ArgumentNullException">buffer is null</exception>
        /// <exception cref="ArgumentOutOfRangeException">offset or count is less than 0</exception>
        /// <exception cref="ArgumentException">offset subtracted from the buffer length is less than count</exception>
        /// <exception cref="ObjectDisposedException">Object has been disposed</exception>
        public int SafeRead(byte[] buffer, int offset, int count, ref long streamPosition)
        {
            this.CheckDisposed();
            if (buffer == null)
            {
                throw new ArgumentNullException(nameof(buffer));
            }

            if (offset < 0)
            {
                throw new ArgumentOutOfRangeException(nameof(offset), "offset cannot be negative");
            }

            if (count < 0)
            {
                throw new ArgumentOutOfRangeException(nameof(count), "count cannot be negative");
            }

            if (offset + count > buffer.Length)
            {
                throw new ArgumentException("buffer length must be at least offset + count");
            }

            int amountRead = this.InternalRead(buffer, offset, count, streamPosition);
            streamPosition += amountRead;
            return amountRead;
        }



#if NETCOREAPP2_1 || NETSTANDARD2_1
        /// <summary>
        /// Reads from the current position into the provided buffer
        /// </summary>
        /// <param name="buffer">Destination buffer</param>
        /// <returns>The number of bytes read</returns>
        /// <exception cref="ObjectDisposedException">Object has been disposed</exception>
        public override int Read(Span<byte> buffer)
        {
            return this.SafeRead(buffer, ref this.position);
        }

        /// <summary>
        /// Reads from the specified position into the provided buffer
        /// </summary>
        /// <param name="buffer">Destination buffer</param>
        /// <param name="streamPosition">Position in the stream to start reading from</param>
        /// <returns>The number of bytes read</returns>
        /// <exception cref="ObjectDisposedException">Object has been disposed</exception>
        /// <exception cref="InvalidOperationException">Stream position is beyond <c>int.MaxValue</c></exception>
        public int SafeRead(Span<byte> buffer, ref int streamPosition)
        {
            long longPosition = streamPosition;
            int retVal = this.SafeRead(buffer, ref longPosition);
            if (longPosition > int.MaxValue)
            {
                throw new InvalidOperationException("Stream position is beyond int.MaxValue. Use SafeRead(Span<byte>, ref long) override.");
            }
            streamPosition = (int)longPosition;
            return retVal;
        }

        /// <summary>
        /// Reads from the specified position into the provided buffer
        /// </summary>
        /// <param name="buffer">Destination buffer</param>
        /// <param name="streamPosition">Position in the stream to start reading from</param>
        /// <returns>The number of bytes read</returns>
        /// <exception cref="ObjectDisposedException">Object has been disposed</exception>
        public int SafeRead(Span<byte> buffer, ref long streamPosition)
        {
            this.CheckDisposed();

            int amountRead = this.InternalRead(buffer, streamPosition);
            streamPosition += amountRead;
            return amountRead;
        }
        
#endif

        /// <summary>
        /// Writes the buffer to the stream
        /// </summary>
        /// <param name="buffer">Source buffer</param>
        /// <param name="offset">Start position</param>
        /// <param name="count">Number of bytes to write</param>
        /// <exception cref="ArgumentNullException">buffer is null</exception>
        /// <exception cref="ArgumentOutOfRangeException">offset or count is negative</exception>
        /// <exception cref="ArgumentException">buffer.Length - offset is not less than count</exception>
        /// <exception cref="ObjectDisposedException">Object has been disposed</exception>
        public override void Write(byte[] buffer, int offset, int count)
        {
            this.CheckDisposed();
            if (buffer == null)
            {
                throw new ArgumentNullException(nameof(buffer));
            }

            if (offset < 0)
            {
                throw new ArgumentOutOfRangeException(nameof(offset), offset,
                                                      "Offset must be in the range of 0 - buffer.Length-1");
            }

            if (count < 0)
            {
                throw new ArgumentOutOfRangeException(nameof(count), count, "count must be non-negative");
            }

            if (count + offset > buffer.Length)
            {
                throw new ArgumentException("count must be greater than buffer.Length - offset");
            }

            int blockSize = this.memoryManager.BlockSize;
            long end = (long)this.position + count;

            this.EnsureCapacity(end);

            if (this.largeBuffer == null)
            {
                int bytesRemaining = count;
                int bytesWritten = 0;
                var blockAndOffset = this.GetBlockAndRelativeOffset(this.position);

                while (bytesRemaining > 0)
                {
                    byte[] currentBlock = this.blocks[blockAndOffset.Block];
                    int remainingInBlock = blockSize - blockAndOffset.Offset;
                    int amountToWriteInBlock = Math.Min(remainingInBlock, bytesRemaining);

                    Buffer.BlockCopy(buffer, offset + bytesWritten, currentBlock, blockAndOffset.Offset,
                                     amountToWriteInBlock);

                    bytesRemaining -= amountToWriteInBlock;
                    bytesWritten += amountToWriteInBlock;

                    ++blockAndOffset.Block;
                    blockAndOffset.Offset = 0;
                }
            }
            else
            {
                Buffer.BlockCopy(buffer, offset, this.largeBuffer, (int)this.position, count);
            }
            this.position = end;
            this.length = Math.Max(this.position, this.length);
        }

#if NETCOREAPP2_1 || NETSTANDARD2_1
        /// <summary>
        /// Writes the buffer to the stream
        /// </summary>
        /// <param name="source">Source buffer</param>
        /// <exception cref="ArgumentNullException">buffer is null</exception>
        /// <exception cref="ObjectDisposedException">Object has been disposed</exception>
        public override void Write(ReadOnlySpan<byte> source)
        {
            this.CheckDisposed();

            int blockSize = this.memoryManager.BlockSize;
            long end = (long)this.position + source.Length;

            this.EnsureCapacity(end);

            if (this.largeBuffer == null)
            {
                var blockAndOffset = this.GetBlockAndRelativeOffset(this.position);

                while (source.Length > 0)
                {
                    byte[] currentBlock = this.blocks[blockAndOffset.Block];
                    int remainingInBlock = blockSize - blockAndOffset.Offset;
                    int amountToWriteInBlock = Math.Min(remainingInBlock, source.Length);

                    source.Slice(0, amountToWriteInBlock)
                        .CopyTo(currentBlock.AsSpan(blockAndOffset.Offset));

                    source = source.Slice(amountToWriteInBlock);

                    ++blockAndOffset.Block;
                    blockAndOffset.Offset = 0;
                }
            }
            else
            {
                source.CopyTo(this.largeBuffer.AsSpan((int)this.position));
            }
            this.position = end;
            this.length = Math.Max(this.position, this.length);
        }
#endif

        /// <summary>
        /// Returns a useful string for debugging. This should not normally be called in actual production code.
        /// </summary>
        public override string ToString()
        {
            return $"Id = {this.Id}, Tag = {this.Tag}, Length = {this.Length:N0} bytes";
        }

        /// <summary>
        /// Writes a single byte to the current position in the stream.
        /// </summary>
        /// <param name="value">byte value to write</param>
        /// <exception cref="ObjectDisposedException">Object has been disposed</exception>
        public override void WriteByte(byte value)
        {
            this.CheckDisposed();

            long end = (long)this.position + 1;

            if (this.largeBuffer == null)
            {
                var blockSize = this.memoryManager.BlockSize;

                var block = (int)(this.position / blockSize);

                if (block >= this.blocks.Count)
                {
                    this.EnsureCapacity(end);
                }

                this.blocks[block][this.position % blockSize] = value;
            }
            else
            {
                if (this.position >= this.largeBuffer.Length)
                {
                    this.EnsureCapacity(end);
                }

                this.largeBuffer[this.position] = value;
            }

            this.position = end;

            if (this.position > this.length)
            {
                this.length = this.position;
            }
        }

        /// <summary>
        /// Reads a single byte from the current position in the stream.
        /// </summary>
        /// <returns>The byte at the current position, or -1 if the position is at the end of the stream.</returns>
        /// <exception cref="ObjectDisposedException">Object has been disposed</exception>
        public override int ReadByte()
        {
            return this.SafeReadByte(ref this.position);
        }

        /// <summary>
        /// Reads a single byte from the specified position in the stream.
        /// </summary>
        /// <param name="streamPosition">The position in the stream to read from</param>
        /// <returns>The byte at the current position, or -1 if the position is at the end of the stream.</returns>
        /// <exception cref="ObjectDisposedException">Object has been disposed</exception>
        /// <exception cref="InvalidOperationException">Stream position is beyond <c>int.MaxValue</c></exception>
        public int SafeReadByte(ref int streamPosition)
        {
            long longPosition = streamPosition;
            int retVal = this.SafeReadByte(ref longPosition);
            if (longPosition > int.MaxValue)
            {
                throw new InvalidOperationException("Stream position is beyond int.MaxValue. Use SafeReadByte(ref long) override.");
            }
            streamPosition = (int)longPosition;
            return retVal;
        }

        /// <summary>
        /// Reads a single byte from the specified position in the stream.
        /// </summary>
        /// <param name="streamPosition">The position in the stream to read from</param>
        /// <returns>The byte at the current position, or -1 if the position is at the end of the stream.</returns>
        /// <exception cref="ObjectDisposedException">Object has been disposed</exception>
        public int SafeReadByte(ref long streamPosition)
        {
            this.CheckDisposed();
            if (streamPosition == this.length)
            {
                return -1;
            }
            byte value;
            if (this.largeBuffer == null)
            {
                var blockAndOffset = this.GetBlockAndRelativeOffset(streamPosition);
                value = this.blocks[blockAndOffset.Block][blockAndOffset.Offset];
            }
            else
            {
                value = this.largeBuffer[streamPosition];
            }
            streamPosition++;
            return value;
        }

        /// <summary>
        /// Sets the length of the stream
        /// </summary>
        /// <exception cref="ArgumentOutOfRangeException">value is negative or larger than <see cref="RecyclableMemoryStreamManager.MaximumStreamCapacity"/></exception>
        /// <exception cref="ObjectDisposedException">Object has been disposed</exception>
        public override void SetLength(long value)
        {
            this.CheckDisposed();
            if (value < 0)
            {
                throw new ArgumentOutOfRangeException(nameof(value), "value must be non-negative");
            }

            this.EnsureCapacity(value);

            this.length = value;
            if (this.position > value)
            {
                this.position = value;
            }
        }

        /// <summary>
        /// Sets the position to the offset from the seek location
        /// </summary>
        /// <param name="offset">How many bytes to move</param>
        /// <param name="loc">From where</param>
        /// <returns>The new position</returns>
        /// <exception cref="ObjectDisposedException">Object has been disposed</exception>
        /// <exception cref="ArgumentOutOfRangeException">offset is larger than <see cref="RecyclableMemoryStreamManager.MaximumStreamCapacity"/></exception>
        /// <exception cref="ArgumentException">Invalid seek origin</exception>
        /// <exception cref="IOException">Attempt to set negative position</exception>
        public override long Seek(long offset, SeekOrigin loc)
        {
            this.CheckDisposed();
            
            long newPosition;
            switch (loc)
            {
            case SeekOrigin.Begin:
                newPosition = offset;
                break;
            case SeekOrigin.Current:
                newPosition = offset + this.position;
                break;
            case SeekOrigin.End:
                newPosition = offset + this.length;
                break;
            default:
                throw new ArgumentException("Invalid seek origin", nameof(loc));
            }
            if (newPosition < 0)
            {
                throw new IOException("Seek before beginning");
            }
            this.position = newPosition;
            return this.position;
        }

        /// <summary>
        /// Synchronously writes this stream's bytes to the argument stream.
        /// </summary>
        /// <param name="stream">Destination stream</param>
        /// <remarks>Important: This does a synchronous write, which may not be desired in some situations</remarks>
        /// <exception cref="ArgumentNullException">stream is null</exception>
        public override void WriteTo(Stream stream)
        {
            this.WriteTo(stream, 0, this.length);
        }

        /// <summary>
        /// Synchronously writes this stream's bytes, starting at offset, for count bytes, to the argument stream.
        /// </summary>
        /// <param name="stream">Destination stream</param>
        /// <param name="offset">Offset in source</param>
        /// <param name="count">Number of bytes to write</param>
        /// <exception cref="ArgumentNullException">stream is null</exception>
        /// <exception cref="ArgumentOutOfRangeException">Offset is less than 0, or offset + count is beyond  this stream's length.</exception>
        public void WriteTo(Stream stream, int offset, int count)
        {
            this.WriteTo(stream, (long)offset, (long)count);
        }

        /// <summary>
        /// Synchronously writes this stream's bytes, starting at offset, for count bytes, to the argument stream.
        /// </summary>
        /// <param name="stream">Destination stream</param>
        /// <param name="offset">Offset in source</param>
        /// <param name="count">Number of bytes to write</param>
        /// <exception cref="ArgumentNullException">stream is null</exception>
        /// <exception cref="ArgumentOutOfRangeException">Offset is less than 0, or offset + count is beyond  this stream's length.</exception>
        public void WriteTo(Stream stream, long offset, long count)
        {
            this.CheckDisposed();
            if (stream == null)
            {
                throw new ArgumentNullException(nameof(stream));
            }

            if (offset < 0 || offset + count > this.length)
            {
                throw new ArgumentOutOfRangeException(message: "offset must not be negative and offset + count must not exceed the length of the stream", innerException: null);
            }

            if (this.largeBuffer == null)
            {
                var blockAndOffset = GetBlockAndRelativeOffset(offset);
                long bytesRemaining = count;
                int currentBlock = blockAndOffset.Block;
                int currentOffset = blockAndOffset.Offset;

                while (bytesRemaining > 0)
                {
                    int amountToCopy = (int)Math.Min((long)this.blocks[currentBlock].Length - currentOffset, bytesRemaining);
                    stream.Write(this.blocks[currentBlock], currentOffset, amountToCopy);

                    bytesRemaining -= amountToCopy;

                    ++currentBlock;
                    currentOffset = 0;
                }
            }
            else
            {
                stream.Write(this.largeBuffer, (int)offset, (int)count);
            }
        }
        #endregion

        #region Helper Methods
        private bool Disposed => this.disposed;

        [MethodImpl((MethodImplOptions)256)]
        private void CheckDisposed()
        {
            if (this.Disposed)
            {
                this.ThrowDisposedException();
            }
        }

        [MethodImpl(MethodImplOptions.NoInlining)]
        private void ThrowDisposedException()
        {
            throw new ObjectDisposedException($"The stream with Id {this.id} and Tag {this.tag} is disposed.");
        }

        private int InternalRead(byte[] buffer, int offset, int count, long fromPosition)
        {
            if (this.length - fromPosition <= 0)
            {
                return 0;
            }

            int amountToCopy;

            if (this.largeBuffer == null)
            {
                var blockAndOffset = this.GetBlockAndRelativeOffset(fromPosition);
                int bytesWritten = 0;
                int bytesRemaining = (int)Math.Min((long)count, this.length - fromPosition);

                while (bytesRemaining > 0)
                {
                    amountToCopy = Math.Min(this.blocks[blockAndOffset.Block].Length - blockAndOffset.Offset,
                                                bytesRemaining);
                    Buffer.BlockCopy(this.blocks[blockAndOffset.Block], blockAndOffset.Offset, buffer,
                                     bytesWritten + offset, amountToCopy);

                    bytesWritten += amountToCopy;
                    bytesRemaining -= amountToCopy;

                    ++blockAndOffset.Block;
                    blockAndOffset.Offset = 0;
                }
                return bytesWritten;
            }
            amountToCopy = (int)Math.Min((long)count, this.length - fromPosition);
            Buffer.BlockCopy(this.largeBuffer, (int)fromPosition, buffer, offset, amountToCopy);
            return amountToCopy;
        }

#if NETCOREAPP2_1 || NETSTANDARD2_1
        private int InternalRead(Span<byte> buffer, long fromPosition)
        {
            if (this.length - fromPosition <= 0)
            {
                return 0;
            }
            
            int amountToCopy;

            if (this.largeBuffer == null)
            {
                var blockAndOffset = this.GetBlockAndRelativeOffset(fromPosition);
                int bytesWritten = 0;
                int bytesRemaining = (int)Math.Min(buffer.Length, this.length - fromPosition);

                while (bytesRemaining > 0)
                {
                    amountToCopy = Math.Min(this.blocks[blockAndOffset.Block].Length - blockAndOffset.Offset,
                                            bytesRemaining);
                    this.blocks[blockAndOffset.Block].AsSpan(blockAndOffset.Offset, amountToCopy)
                        .CopyTo(buffer.Slice(bytesWritten));

                    bytesWritten += amountToCopy;
                    bytesRemaining -= amountToCopy;

                    ++blockAndOffset.Block;
                    blockAndOffset.Offset = 0;
                }
                return bytesWritten;
            }
            amountToCopy = (int)Math.Min((long)buffer.Length, this.length - fromPosition);
            this.largeBuffer.AsSpan((int)fromPosition, amountToCopy).CopyTo(buffer);
            return amountToCopy;
        }
#endif

        private struct BlockAndOffset
        {
            public int Block;
            public int Offset;

            public BlockAndOffset(int block, int offset)
            {
                this.Block = block;
                this.Offset = offset;
            }
        }

        [MethodImpl((MethodImplOptions)256)]
        private BlockAndOffset GetBlockAndRelativeOffset(long offset)
        {
            var blockSize = this.memoryManager.BlockSize;
            int blockIndex = (int)(offset / blockSize);
            int offsetIndex = (int)(offset % blockSize);
            return new BlockAndOffset(blockIndex, offsetIndex);
        }

        private void EnsureCapacity(long newCapacity, bool throwOomExceptionOnOverCapacity = false)
        {
            if (newCapacity > this.memoryManager.MaximumStreamCapacity && this.memoryManager.MaximumStreamCapacity > 0)
            {
<<<<<<< HEAD
                RecyclableMemoryStreamManager.Events.Writer.MemoryStreamOverCapacity(newCapacity,
                                                                                    this.memoryManager
                                                                                        .MaximumStreamCapacity, this.tag,
                                                                                    this.AllocationStack);

                string message = $"Requested capacity is too large: {newCapacity}. Limit is {this.memoryManager.MaximumStreamCapacity}";

                if (throwOomExceptionOnOverCapacity)
                {
                    throw new OutOfMemoryException(message);
                }
                else 
                {
                    throw new InvalidOperationException(message);
                }
=======
                this.memoryManager.ReportStreamOverCapacity(this.id, this.tag, newCapacity, this.AllocationStack);
                throw new InvalidOperationException("Requested capacity is too large: " + newCapacity + ". Limit is " +
                                                    this.memoryManager.MaximumStreamCapacity);
>>>>>>> a101038f
            }

            if (this.largeBuffer != null)
            {
                if (newCapacity > this.largeBuffer.Length)
                {
                    var newBuffer = this.memoryManager.GetLargeBuffer(newCapacity, this.id, this.tag);
                    Debug.Assert(this.length <= Int32.MaxValue);
                    this.InternalRead(newBuffer, 0, (int)this.length, 0);
                    this.ReleaseLargeBuffer();
                    this.largeBuffer = newBuffer;
                }
            }
            else
            {
                // Let's save some re-allocs of the blocks list
                var blocksRequired = (newCapacity / this.memoryManager.BlockSize) + 1;
                if (this.blocks.Capacity < blocksRequired)
                {
                    this.blocks.Capacity = (int)blocksRequired;
                }
                while (this.Capacity64 < newCapacity)
                {
                    this.blocks.Add((this.memoryManager.GetBlock()));
                }
            }
        }

        /// <summary>
        /// Release the large buffer (either stores it for eventual release or returns it immediately).
        /// </summary>
        private void ReleaseLargeBuffer()
        {
            if (this.memoryManager.AggressiveBufferReturn)
            {
                this.memoryManager.ReturnLargeBuffer(this.largeBuffer, this.id, this.tag);
            }
            else
            {
                if (this.dirtyBuffers == null)
                {
                    // We most likely will only ever need space for one
                    this.dirtyBuffers = new List<byte[]>(1);
                }
                this.dirtyBuffers.Add(this.largeBuffer);
            }

            this.largeBuffer = null;
        }

<<<<<<< HEAD
#if !NET40
=======
>>>>>>> a101038f
        [MethodImpl(MethodImplOptions.AggressiveInlining)]
        private void AssertLengthIsSmall()
        {
            Debug.Assert(this.length <= Int32.MaxValue, "this.length was assumed to be <= Int32.MaxValue, but was larger.");
        }
        #endregion
    }
}<|MERGE_RESOLUTION|>--- conflicted
+++ resolved
@@ -511,13 +511,8 @@
         /// The buffer may be longer than the stream length.
         /// </summary>
         /// <returns>A byte[] buffer</returns>
-<<<<<<< HEAD
-        /// <remarks>IMPORTANT: Calling Write(), GetMemory(), or GetSpan() after calling GetBuffer() invalidates the buffer. The old buffer is held onto
-        /// until Dispose is called, but the next time GetBuffer() is called, a new buffer from the pool will be required.</remarks>
-=======
         /// <remarks>IMPORTANT: Doing a <see cref="Write(byte[], int, int)"/> after calling <c>GetBuffer</c> invalidates the buffer. The old buffer is held onto
         /// until <see cref="Dispose(bool)"/> is called, but the next time <c>GetBuffer</c> is called, a new buffer from the pool will be required.</remarks>
->>>>>>> a101038f
         /// <exception cref="ObjectDisposedException">Object has been disposed</exception>
         /// <exception cref="InvalidOperationException">stream is too large for a contiguous buffer.</exception>
         public override byte[] GetBuffer()
@@ -682,11 +677,11 @@
         {
             if (buffer.Length == this.memoryManager.BlockSize)
             {
-                this.memoryManager.ReturnBlock(buffer, this.tag);
+                this.memoryManager.ReturnBlock(buffer, this.id, this.tag);
             }
             else
             {
-                this.memoryManager.ReturnLargeBuffer(buffer, this.tag);
+                this.memoryManager.ReturnLargeBuffer(buffer, this.id, this.tag);
             }
         }
 
@@ -737,7 +732,7 @@
             }
 
             this.bufferWriterTempBuffer = sizeHint > this.memoryManager.BlockSize ?
-                this.memoryManager.GetLargeBuffer(sizeHint, this.tag) :
+                this.memoryManager.GetLargeBuffer(sizeHint, this.id, this.tag) :
                 this.memoryManager.GetBlock();
 
             return new ArraySegment<byte>(this.bufferWriterTempBuffer);
@@ -1438,12 +1433,7 @@
         {
             if (newCapacity > this.memoryManager.MaximumStreamCapacity && this.memoryManager.MaximumStreamCapacity > 0)
             {
-<<<<<<< HEAD
-                RecyclableMemoryStreamManager.Events.Writer.MemoryStreamOverCapacity(newCapacity,
-                                                                                    this.memoryManager
-                                                                                        .MaximumStreamCapacity, this.tag,
-                                                                                    this.AllocationStack);
-
+                this.memoryManager.ReportStreamOverCapacity(this.id, this.tag, newCapacity, this.AllocationStack);
                 string message = $"Requested capacity is too large: {newCapacity}. Limit is {this.memoryManager.MaximumStreamCapacity}";
 
                 if (throwOomExceptionOnOverCapacity)
@@ -1454,11 +1444,6 @@
                 {
                     throw new InvalidOperationException(message);
                 }
-=======
-                this.memoryManager.ReportStreamOverCapacity(this.id, this.tag, newCapacity, this.AllocationStack);
-                throw new InvalidOperationException("Requested capacity is too large: " + newCapacity + ". Limit is " +
-                                                    this.memoryManager.MaximumStreamCapacity);
->>>>>>> a101038f
             }
 
             if (this.largeBuffer != null)
@@ -1509,10 +1494,6 @@
             this.largeBuffer = null;
         }
 
-<<<<<<< HEAD
-#if !NET40
-=======
->>>>>>> a101038f
         [MethodImpl(MethodImplOptions.AggressiveInlining)]
         private void AssertLengthIsSmall()
         {
