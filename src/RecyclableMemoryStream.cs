﻿// The MIT License (MIT)
// 
// Copyright (c) 2015-2016 Microsoft
// 
// Permission is hereby granted, free of charge, to any person obtaining a copy
// of this software and associated documentation files (the "Software"), to deal
// in the Software without restriction, including without limitation the rights
// to use, copy, modify, merge, publish, distribute, sublicense, and/or sell
// copies of the Software, and to permit persons to whom the Software is
// furnished to do so, subject to the following conditions:
// 
// The above copyright notice and this permission notice shall be included in all
// copies or substantial portions of the Software.
// 
// THE SOFTWARE IS PROVIDED "AS IS", WITHOUT WARRANTY OF ANY KIND, EXPRESS OR
// IMPLIED, INCLUDING BUT NOT LIMITED TO THE WARRANTIES OF MERCHANTABILITY,
// FITNESS FOR A PARTICULAR PURPOSE AND NONINFRINGEMENT. IN NO EVENT SHALL THE
// AUTHORS OR COPYRIGHT HOLDERS BE LIABLE FOR ANY CLAIM, DAMAGES OR OTHER
// LIABILITY, WHETHER IN AN ACTION OF CONTRACT, TORT OR OTHERWISE, ARISING FROM,
// OUT OF OR IN CONNECTION WITH THE SOFTWARE OR THE USE OR OTHER DEALINGS IN THE
// SOFTWARE.

namespace Microsoft.IO
{
    using System;
    using System.Collections.Generic;
    using System.Diagnostics.CodeAnalysis;
    using System.IO;
    using System.Threading;

    /// <summary>
    /// MemoryStream implementation that deals with pooling and managing memory streams which use potentially large
    /// buffers.
    /// </summary>
    /// <remarks>
    /// This class works in tandem with the RecylableMemoryStreamManager to supply MemoryStream
    /// objects to callers, while avoiding these specific problems:
    /// 1. LOH allocations - since all large buffers are pooled, they will never incur a Gen2 GC
    /// 2. Memory waste - A standard memory stream doubles its size when it runs out of room. This
    /// leads to continual memory growth as each stream approaches the maximum allowed size.
    /// 3. Memory copying - Each time a MemoryStream grows, all the bytes are copied into new buffers.
    /// This implementation only copies the bytes when GetBuffer is called.
    /// 4. Memory fragmentation - By using homogeneous buffer sizes, it ensures that blocks of memory
    /// can be easily reused.
    /// 
    /// The stream is implemented on top of a series of uniformly-sized blocks. As the stream's length grows,
    /// additional blocks are retrieved from the memory manager. It is these blocks that are pooled, not the stream
    /// object itself.
    /// 
    /// The biggest wrinkle in this implementation is when GetBuffer() is called. This requires a single 
    /// contiguous buffer. If only a single block is in use, then that block is returned. If multiple blocks 
    /// are in use, we retrieve a larger buffer from the memory manager. These large buffers are also pooled, 
    /// split by size--they are multiples of a chunk size (1 MB by default).
    /// 
    /// Once a large buffer is assigned to the stream the blocks are NEVER again used for this stream. All operations take place on the 
    /// large buffer. The large buffer can be replaced by a larger buffer from the pool as needed. All blocks and large buffers 
    /// are maintained in the stream until the stream is disposed (unless AggressiveBufferReturn is enabled in the stream manager).
    /// 
    /// </remarks>
    public sealed class RecyclableMemoryStream : MemoryStream
    {
        private const long MaxStreamLength = Int32.MaxValue;

        private static readonly byte[] emptyArray = new byte[0];

        /// <summary>
        /// All of these blocks must be the same size
        /// </summary>
        private readonly List<byte[]> blocks = new List<byte[]>(1);

        private readonly Guid id;

        private readonly RecyclableMemoryStreamManager memoryManager;

        private readonly string tag;

        /// <summary>
        /// This list is used to store buffers once they're replaced by something larger.
        /// This is for the cases where you have users of this class that may hold onto the buffers longer
        /// than they should and you want to prevent race conditions which could corrupt the data.
        /// </summary>
        private List<byte[]> dirtyBuffers;

        // long to allow Interlocked.Read (for .NET Standard 1.4 compat)
        private long disposedState;

        /// <summary>
        /// This is only set by GetBuffer() if the necessary buffer is larger than a single block size, or on
        /// construction if the caller immediately requests a single large buffer.
        /// </summary>
        /// <remarks>If this field is non-null, it contains the concatenation of the bytes found in the individual
        /// blocks. Once it is created, this (or a larger) largeBuffer will be used for the life of the stream.
        /// </remarks>
        private byte[] largeBuffer;

        /// <summary>
        /// Unique identifier for this stream across it's entire lifetime
        /// </summary>
        /// <exception cref="ObjectDisposedException">Object has been disposed</exception>
        internal Guid Id
        {
            get
            {
                this.CheckDisposed();
                return this.id;
            }
        }

        /// <summary>
        /// A temporary identifier for the current usage of this stream.
        /// </summary>
        /// <exception cref="ObjectDisposedException">Object has been disposed</exception>
        internal string Tag
        {
            get
            {
                this.CheckDisposed();
                return this.tag;
            }
        }

        /// <summary>
        /// Gets the memory manager being used by this stream.
        /// </summary>
        /// <exception cref="ObjectDisposedException">Object has been disposed</exception>
        internal RecyclableMemoryStreamManager MemoryManager
        {
            get
            {
                this.CheckDisposed();
                return this.memoryManager;
            }
        }

        /// <summary>
        /// Callstack of the constructor. It is only set if MemoryManager.GenerateCallStacks is true,
        /// which should only be in debugging situations.
        /// </summary>
        internal string AllocationStack { get; }

        /// <summary>
        /// Callstack of the Dispose call. It is only set if MemoryManager.GenerateCallStacks is true,
        /// which should only be in debugging situations.
        /// </summary>
        internal string DisposeStack { get; private set; }

        #region Constructors
        /// <summary>
        /// Allocate a new RecyclableMemoryStream object.
        /// </summary>
        /// <param name="memoryManager">The memory manager</param>
        public RecyclableMemoryStream(RecyclableMemoryStreamManager memoryManager)
            : this(memoryManager, null, 0, null) { }

        /// <summary>
        /// Allocate a new RecyclableMemoryStream object
        /// </summary>
        /// <param name="memoryManager">The memory manager</param>
        /// <param name="tag">A string identifying this stream for logging and debugging purposes</param>
        public RecyclableMemoryStream(RecyclableMemoryStreamManager memoryManager, string tag)
            : this(memoryManager, tag, 0, null) { }

        /// <summary>
        /// Allocate a new RecyclableMemoryStream object
        /// </summary>
        /// <param name="memoryManager">The memory manager</param>
        /// <param name="tag">A string identifying this stream for logging and debugging purposes</param>
        /// <param name="requestedSize">The initial requested size to prevent future allocations</param>
        public RecyclableMemoryStream(RecyclableMemoryStreamManager memoryManager, string tag, int requestedSize)
            : this(memoryManager, tag, requestedSize, null) { }

        /// <summary>
        /// Allocate a new RecyclableMemoryStream object
        /// </summary>
        /// <param name="memoryManager">The memory manager</param>
        /// <param name="tag">A string identifying this stream for logging and debugging purposes</param>
        /// <param name="requestedSize">The initial requested size to prevent future allocations</param>
        /// <param name="initialLargeBuffer">An initial buffer to use. This buffer will be owned by the stream and returned to the memory manager upon Dispose.</param>
        internal RecyclableMemoryStream(RecyclableMemoryStreamManager memoryManager, string tag, int requestedSize,
                                        byte[] initialLargeBuffer)
            : base(emptyArray)
        {
            this.memoryManager = memoryManager;
            this.id = Guid.NewGuid();
            this.tag = tag;

            if (requestedSize < memoryManager.BlockSize)
            {
                requestedSize = memoryManager.BlockSize;
            }

            if (initialLargeBuffer == null)
            {
                this.EnsureCapacity(requestedSize);
            }
            else
            {
                this.largeBuffer = initialLargeBuffer;
            }

            if (this.memoryManager.GenerateCallStacks)
            {
                this.AllocationStack = Environment.StackTrace;
            }

            RecyclableMemoryStreamManager.Events.Writer.MemoryStreamCreated(this.id, this.tag, requestedSize);
            this.memoryManager.ReportStreamCreated();
        }
        #endregion

        #region Dispose and Finalize
        ~RecyclableMemoryStream()
        {
            this.Dispose(false);
        }

        /// <summary>
        /// Returns the memory used by this stream back to the pool.
        /// </summary>
        /// <param name="disposing">Whether we're disposing (true), or being called by the finalizer (false)</param>
        [SuppressMessage("Microsoft.Usage", "CA1816:CallGCSuppressFinalizeCorrectly",
            Justification = "We have different disposal semantics, so SuppressFinalize is in a different spot.")]
        protected override void Dispose(bool disposing)
        {
            if (Interlocked.CompareExchange(ref this.disposedState, 1, 0) != 0)
            {
                string doubleDisposeStack = null;
                if (this.memoryManager.GenerateCallStacks)
                {
                    doubleDisposeStack = Environment.StackTrace;
                }

                RecyclableMemoryStreamManager.Events.Writer.MemoryStreamDoubleDispose(this.id, this.tag,
                                                                                     this.AllocationStack,
                                                                                     this.DisposeStack,
                                                                                     doubleDisposeStack);
                return;
            }

            RecyclableMemoryStreamManager.Events.Writer.MemoryStreamDisposed(this.id, this.tag);

            if (this.memoryManager.GenerateCallStacks)
            {
                this.DisposeStack = Environment.StackTrace;
            }

            if (disposing)
            {
                this.memoryManager.ReportStreamDisposed();

                GC.SuppressFinalize(this);
            }
            else
            {
                // We're being finalized.

                RecyclableMemoryStreamManager.Events.Writer.MemoryStreamFinalized(this.id, this.tag, this.AllocationStack);

#if !NETSTANDARD1_4
                if (AppDomain.CurrentDomain.IsFinalizingForUnload())
                {
                    // If we're being finalized because of a shutdown, don't go any further.
                    // We have no idea what's already been cleaned up. Triggering events may cause
                    // a crash.
                    base.Dispose(disposing);
                    return;
                }
#endif

                this.memoryManager.ReportStreamFinalized();
            }

            this.memoryManager.ReportStreamLength(this.length);

            if (this.largeBuffer != null)
            {
                this.memoryManager.ReturnLargeBuffer(this.largeBuffer, this.tag);
            }

            if (this.dirtyBuffers != null)
            {
                foreach (var buffer in this.dirtyBuffers)
                {
                    this.memoryManager.ReturnLargeBuffer(buffer, this.tag);
                }
            }

            this.memoryManager.ReturnBlocks(this.blocks, this.tag);
            this.blocks.Clear();

            base.Dispose(disposing);
        }

        /// <summary>
        /// Equivalent to Dispose
        /// </summary>
#if NETSTANDARD1_4
        public void Close()
#else
        public override void Close()
#endif
        {
            this.Dispose(true);
        }
        #endregion

        #region MemoryStream overrides
        /// <summary>
        /// Gets or sets the capacity
        /// </summary>
        /// <remarks>Capacity is always in multiples of the memory manager's block size, unless
        /// the large buffer is in use.  Capacity never decreases during a stream's lifetime. 
        /// Explicitly setting the capacity to a lower value than the current value will have no effect. 
        /// This is because the buffers are all pooled by chunks and there's little reason to 
        /// allow stream truncation.
        /// </remarks>
        /// <exception cref="ObjectDisposedException">Object has been disposed</exception>
        public override int Capacity
        {
            get
            {
                this.CheckDisposed();
                if (this.largeBuffer != null)
                {
                    return this.largeBuffer.Length;
                }

                long size = (long)this.blocks.Count * this.memoryManager.BlockSize;
                return (int)Math.Min(int.MaxValue, size);
            }
            set
            {
                this.CheckDisposed();
                this.EnsureCapacity(value);
            }
        }

        private int length;

        /// <summary>
        /// Gets the number of bytes written to this stream.
        /// </summary>
        /// <exception cref="ObjectDisposedException">Object has been disposed</exception>
        public override long Length
        {
            get
            {
                this.CheckDisposed();
                return this.length;
            }
        }

        private int position;

        /// <summary>
        /// Gets the current position in the stream
        /// </summary>
        /// <exception cref="ObjectDisposedException">Object has been disposed</exception>
        public override long Position
        {
            get
            {
                this.CheckDisposed();
                return this.position;
            }
            set
            {
                this.CheckDisposed();
                if (value < 0)
                {
                    throw new ArgumentOutOfRangeException("value", "value must be non-negative");
                }

                if (value > MaxStreamLength)
                {
                    throw new ArgumentOutOfRangeException("value", "value cannot be more than " + MaxStreamLength);
                }

                this.position = (int)value;
            }
        }

        /// <summary>
        /// Whether the stream can currently read
        /// </summary>
        public override bool CanRead => !this.Disposed;

        /// <summary>
        /// Whether the stream can currently seek
        /// </summary>
        public override bool CanSeek => !this.Disposed;

        /// <summary>
        /// Always false
        /// </summary>
        public override bool CanTimeout => false;

        /// <summary>
        /// Whether the stream can currently write
        /// </summary>
        public override bool CanWrite => !this.Disposed;

        /// <summary>
        /// Returns a single buffer containing the contents of the stream.
        /// The buffer may be longer than the stream length.
        /// </summary>
        /// <returns>A byte[] buffer</returns>
        /// <remarks>IMPORTANT: Doing a Write() after calling GetBuffer() invalidates the buffer. The old buffer is held onto
        /// until Dispose is called, but the next time GetBuffer() is called, a new buffer from the pool will be required.</remarks>
        /// <exception cref="ObjectDisposedException">Object has been disposed</exception>
#if NETSTANDARD1_4
        public byte[] GetBuffer()
#else
        public override byte[] GetBuffer()
#endif
        {
            this.CheckDisposed();

            if (this.largeBuffer != null)
            {
                return this.largeBuffer;
            }

            if (this.blocks.Count == 1)
            {
                return this.blocks[0];
            }

            // Buffer needs to reflect the capacity, not the length, because
            // it's possible that people will manipulate the buffer directly
            // and set the length afterward. Capacity sets the expectation
            // for the size of the buffer.
            var newBuffer = this.memoryManager.GetLargeBuffer(this.Capacity, this.tag);

            // InternalRead will check for existence of largeBuffer, so make sure we
            // don't set it until after we've copied the data.
            this.InternalRead(newBuffer, 0, this.length, 0);
            this.largeBuffer = newBuffer;

            if (this.blocks.Count > 0 && this.memoryManager.AggressiveBufferReturn)
            {
                this.memoryManager.ReturnBlocks(this.blocks, this.tag);
                this.blocks.Clear();
            }

            return this.largeBuffer;
        }

        /// <summary>
        /// Returns a new array with a copy of the buffer's contents. You should almost certainly be using GetBuffer combined with the Length to 
        /// access the bytes in this stream. Calling ToArray will destroy the benefits of pooled buffers, but it is included
        /// for the sake of completeness.
        /// </summary>
        /// <exception cref="ObjectDisposedException">Object has been disposed</exception>
#pragma warning disable CS0809
        [Obsolete("This method has degraded performance vs. GetBuffer and should be avoided.")]
        public override byte[] ToArray()
        {
            this.CheckDisposed();
            var newBuffer = new byte[this.Length];

            this.InternalRead(newBuffer, 0, this.length, 0);
            string stack = this.memoryManager.GenerateCallStacks ? Environment.StackTrace : null;
            RecyclableMemoryStreamManager.Events.Writer.MemoryStreamToArray(this.id, this.tag, stack, 0);
            this.memoryManager.ReportStreamToArray();

            return newBuffer;
        }
#pragma warning restore CS0809

        /// <summary>
        /// Reads from the current position into the provided buffer
        /// </summary>
        /// <param name="buffer">Destination buffer</param>
        /// <param name="offset">Offset into buffer at which to start placing the read bytes.</param>
        /// <param name="count">Number of bytes to read.</param>
        /// <returns>The number of bytes read</returns>
        /// <exception cref="ArgumentNullException">buffer is null</exception>
        /// <exception cref="ArgumentOutOfRangeException">offset or count is less than 0</exception>
        /// <exception cref="ArgumentException">offset subtracted from the buffer length is less than count</exception>
        /// <exception cref="ObjectDisposedException">Object has been disposed</exception>
        public override int Read(byte[] buffer, int offset, int count)
        {
            return this.SafeRead(buffer, offset, count, ref this.position);
        }

        /// <summary>
        /// Reads from the specified position into the provided buffer
        /// </summary>
        /// <param name="buffer">Destination buffer</param>
        /// <param name="offset">Offset into buffer at which to start placing the read bytes.</param>
        /// <param name="count">Number of bytes to read.</param>
        /// <param name="streamPosition">Position in the stream to start reading from</param>
        /// <returns>The number of bytes read</returns>
        /// <exception cref="ArgumentNullException">buffer is null</exception>
        /// <exception cref="ArgumentOutOfRangeException">offset or count is less than 0</exception>
        /// <exception cref="ArgumentException">offset subtracted from the buffer length is less than count</exception>
        /// <exception cref="ObjectDisposedException">Object has been disposed</exception>
        public int SafeRead(byte[] buffer, int offset, int count, ref int streamPosition)
        {
            this.CheckDisposed();
            if (buffer == null)
            {
                throw new ArgumentNullException(nameof(buffer));
            }

            if (offset < 0)
            {
                throw new ArgumentOutOfRangeException(nameof(offset), "offset cannot be negative");
            }

            if (count < 0)
            {
                throw new ArgumentOutOfRangeException(nameof(count), "count cannot be negative");
            }

            if (offset + count > buffer.Length)
            {
                throw new ArgumentException("buffer length must be at least offset + count");
            }

            int amountRead = this.InternalRead(buffer, offset, count, streamPosition);
            streamPosition += amountRead;
            return amountRead;
        }

        /// <summary>
        /// Writes the buffer to the stream
        /// </summary>
        /// <param name="buffer">Source buffer</param>
        /// <param name="offset">Start position</param>
        /// <param name="count">Number of bytes to write</param>
        /// <exception cref="ArgumentNullException">buffer is null</exception>
        /// <exception cref="ArgumentOutOfRangeException">offset or count is negative</exception>
        /// <exception cref="ArgumentException">buffer.Length - offset is not less than count</exception>
        /// <exception cref="ObjectDisposedException">Object has been disposed</exception>
        public override void Write(byte[] buffer, int offset, int count)
        {
            this.CheckDisposed();
            if (buffer == null)
            {
                throw new ArgumentNullException(nameof(buffer));
            }

            if (offset < 0)
            {
                throw new ArgumentOutOfRangeException(nameof(offset), offset,
                                                      "Offset must be in the range of 0 - buffer.Length-1");
            }

            if (count < 0)
            {
                throw new ArgumentOutOfRangeException(nameof(count), count, "count must be non-negative");
            }

            if (count + offset > buffer.Length)
            {
                throw new ArgumentException("count must be greater than buffer.Length - offset");
            }

            int blockSize = this.memoryManager.BlockSize;
            long end = (long)this.position + count;
            // Check for overflow
            if (end > MaxStreamLength)
            {
                throw new IOException("Maximum capacity exceeded");
            }

            long requiredBuffers = (end + blockSize - 1) / blockSize;

            if (requiredBuffers * blockSize > MaxStreamLength)
            {
                throw new IOException("Maximum capacity exceeded");
            }

            this.EnsureCapacity((int)end);

            if (this.largeBuffer == null)
            {
                int bytesRemaining = count;
                int bytesWritten = 0;
                var blockAndOffset = this.GetBlockAndRelativeOffset(this.position);

                while (bytesRemaining > 0)
                {
                    byte[] currentBlock = this.blocks[blockAndOffset.Block];
                    int remainingInBlock = blockSize - blockAndOffset.Offset;
                    int amountToWriteInBlock = Math.Min(remainingInBlock, bytesRemaining);

                    Buffer.BlockCopy(buffer, offset + bytesWritten, currentBlock, blockAndOffset.Offset,
                                     amountToWriteInBlock);

                    bytesRemaining -= amountToWriteInBlock;
                    bytesWritten += amountToWriteInBlock;

                    ++blockAndOffset.Block;
                    blockAndOffset.Offset = 0;
                }
            }
            else
            {
                Buffer.BlockCopy(buffer, offset, this.largeBuffer, this.position, count);
            }
            this.position = (int)end;
            this.length = Math.Max(this.position, this.length);
        }

        /// <summary>
        /// Returns a useful string for debugging. This should not normally be called in actual production code.
        /// </summary>
        public override string ToString()
        {
            return $"Id = {this.Id}, Tag = {this.Tag}, Length = {this.Length:N0} bytes";
        }

        /// <summary>
        /// Writes a single byte to the current position in the stream.
        /// </summary>
        /// <param name="value">byte value to write</param>
        /// <exception cref="ObjectDisposedException">Object has been disposed</exception>
        public override void WriteByte(byte value)
        {
<<<<<<< HEAD
            this.CheckDisposed();
            int blockSize = this.memoryManager.BlockSize;
            int end = this.position + 1;
            // Check for overflow
            if (end > MaxStreamLength)
            {
                throw new IOException("Maximum capacity exceeded");
            }

            this.EnsureCapacity(end);

            if (this.largeBuffer is null)
            {
                int block = this.position / blockSize, offset = this.position % blockSize;

                byte[] currentBlock = this.blocks[block];

                currentBlock[offset] = value;
            }
            else
            {
                this.largeBuffer[this.position] = value;
            }

            this.position = end;
            this.length = Math.Max(this.position, this.length);
        }
=======
			this.CheckDisposed();
			int end = this.position + 1;
			// Check for overflow
			if (end > MaxStreamLength)
			{
				throw new IOException("Maximum capacity exceeded");
			}

			this.EnsureCapacity(end);

			if (this.largeBuffer is null)
			{
				int blockSize = this.memoryManager.BlockSize;
				int block = this.position / blockSize;
				int offset = this.position - block * blockSize;

				byte[] currentBlock = this.blocks[block];

				currentBlock[offset] = value;
			}
			else
			{
				this.largeBuffer[this.position] = value;
			}

			this.position = end;
			this.length = Math.Max(this.position, this.length);
		}
>>>>>>> 7679eb05

        /// <summary>
        /// Reads a single byte from the current position in the stream.
        /// </summary>
        /// <returns>The byte at the current position, or -1 if the position is at the end of the stream.</returns>
        /// <exception cref="ObjectDisposedException">Object has been disposed</exception>
        public override int ReadByte()
        {
            return this.SafeReadByte(ref this.position);
        }

        /// <summary>
        /// Reads a single byte from the specified position in the stream.
        /// </summary>
        /// <param name="streamPosition">The position in the stream to read from</param>
        /// <returns>The byte at the current position, or -1 if the position is at the end of the stream.</returns>
        /// <exception cref="ObjectDisposedException">Object has been disposed</exception>
        public int SafeReadByte(ref int streamPosition)
        {
            this.CheckDisposed();
            if (streamPosition == this.length)
            {
                return -1;
            }
            byte value;
            if (this.largeBuffer == null)
            {
                var blockAndOffset = this.GetBlockAndRelativeOffset(streamPosition);
                value = this.blocks[blockAndOffset.Block][blockAndOffset.Offset];
            }
            else
            {
                value = this.largeBuffer[streamPosition];
            }
            streamPosition++;
            return value;
        }

        /// <summary>
        /// Sets the length of the stream
        /// </summary>
        /// <exception cref="ArgumentOutOfRangeException">value is negative or larger than MaxStreamLength</exception>
        /// <exception cref="ObjectDisposedException">Object has been disposed</exception>
        public override void SetLength(long value)
        {
            this.CheckDisposed();
            if (value < 0 || value > MaxStreamLength)
            {
                throw new ArgumentOutOfRangeException(nameof(value),
                                                      "value must be non-negative and at most " + MaxStreamLength);
            }

            this.EnsureCapacity((int)value);

            this.length = (int)value;
            if (this.position > value)
            {
                this.position = (int)value;
            }
        }

        /// <summary>
        /// Sets the position to the offset from the seek location
        /// </summary>
        /// <param name="offset">How many bytes to move</param>
        /// <param name="loc">From where</param>
        /// <returns>The new position</returns>
        /// <exception cref="ObjectDisposedException">Object has been disposed</exception>
        /// <exception cref="ArgumentOutOfRangeException">offset is larger than MaxStreamLength</exception>
        /// <exception cref="ArgumentException">Invalid seek origin</exception>
        /// <exception cref="IOException">Attempt to set negative position</exception>
        public override long Seek(long offset, SeekOrigin loc)
        {
            this.CheckDisposed();
            if (offset > MaxStreamLength)
            {
                throw new ArgumentOutOfRangeException(nameof(offset), "offset cannot be larger than " + MaxStreamLength);
            }

            int newPosition;
            switch (loc)
            {
            case SeekOrigin.Begin:
                newPosition = (int)offset;
                break;
            case SeekOrigin.Current:
                newPosition = (int)offset + this.position;
                break;
            case SeekOrigin.End:
                newPosition = (int)offset + this.length;
                break;
            default:
                throw new ArgumentException("Invalid seek origin", nameof(loc));
            }
            if (newPosition < 0)
            {
                throw new IOException("Seek before beginning");
            }
            this.position = newPosition;
            return this.position;
        }

        /// <summary>
        /// Synchronously writes this stream's bytes to the parameter stream.
        /// </summary>
        /// <param name="stream">Destination stream</param>
        /// <remarks>Important: This does a synchronous write, which may not be desired in some situations</remarks>
        public override void WriteTo(Stream stream)
        {
            this.CheckDisposed();
            if (stream == null)
            {
                throw new ArgumentNullException(nameof(stream));
            }

            if (this.largeBuffer == null)
            {
                int currentBlock = 0;
                int bytesRemaining = this.length;

                while (bytesRemaining > 0)
                {
                    int amountToCopy = Math.Min(this.blocks[currentBlock].Length, bytesRemaining);
                    stream.Write(this.blocks[currentBlock], 0, amountToCopy);

                    bytesRemaining -= amountToCopy;

                    ++currentBlock;
                }
            }
            else
            {
                stream.Write(this.largeBuffer, 0, this.length);
            }
        }
        #endregion

        #region Helper Methods
        private bool Disposed => Interlocked.Read(ref this.disposedState) != 0;

        private void CheckDisposed()
        {
            if (this.Disposed)
            {
                throw new ObjectDisposedException($"The stream with Id {this.id} and Tag {this.tag} is disposed.");
            }
        }

        private int InternalRead(byte[] buffer, int offset, int count, int fromPosition)
        {
            if (this.length - fromPosition <= 0)
            {
                return 0;
            }

            int amountToCopy;

            if (this.largeBuffer == null)
            {
                var blockAndOffset = this.GetBlockAndRelativeOffset(fromPosition);
                int bytesWritten = 0;
                int bytesRemaining = Math.Min(count, this.length - fromPosition);

                while (bytesRemaining > 0)
                {
                    amountToCopy = Math.Min(this.blocks[blockAndOffset.Block].Length - blockAndOffset.Offset,
                                                bytesRemaining);
                    Buffer.BlockCopy(this.blocks[blockAndOffset.Block], blockAndOffset.Offset, buffer,
                                     bytesWritten + offset, amountToCopy);

                    bytesWritten += amountToCopy;
                    bytesRemaining -= amountToCopy;

                    ++blockAndOffset.Block;
                    blockAndOffset.Offset = 0;
                }
                return bytesWritten;
            }
            amountToCopy = Math.Min(count, this.length - fromPosition);
            Buffer.BlockCopy(this.largeBuffer, fromPosition, buffer, offset, amountToCopy);
            return amountToCopy;
        }

        private struct BlockAndOffset
        {
            public int Block;
            public int Offset;

            public BlockAndOffset(int block, int offset)
            {
                this.Block = block;
                this.Offset = offset;
            }
        }

        private BlockAndOffset GetBlockAndRelativeOffset(int offset)
        {
            var blockSize = this.memoryManager.BlockSize;
            return new BlockAndOffset(offset / blockSize, offset % blockSize);
        }

        private void EnsureCapacity(int newCapacity)
        {
            if (newCapacity > this.memoryManager.MaximumStreamCapacity && this.memoryManager.MaximumStreamCapacity > 0)
            {
                RecyclableMemoryStreamManager.Events.Writer.MemoryStreamOverCapacity(newCapacity,
                                                                                    this.memoryManager
                                                                                        .MaximumStreamCapacity, this.tag,
                                                                                    this.AllocationStack);
                throw new InvalidOperationException("Requested capacity is too large: " + newCapacity + ". Limit is " +
                                                    this.memoryManager.MaximumStreamCapacity);
            }

            if (this.largeBuffer != null)
            {
                if (newCapacity > this.largeBuffer.Length)
                {
                    var newBuffer = this.memoryManager.GetLargeBuffer(newCapacity, this.tag);
                    this.InternalRead(newBuffer, 0, this.length, 0);
                    this.ReleaseLargeBuffer();
                    this.largeBuffer = newBuffer;
                }
            }
            else
            {
                while (this.Capacity < newCapacity)
                {
                    blocks.Add((this.memoryManager.GetBlock()));
                }
            }
        }

        /// <summary>
        /// Release the large buffer (either stores it for eventual release or returns it immediately).
        /// </summary>
        private void ReleaseLargeBuffer()
        {
            if (this.memoryManager.AggressiveBufferReturn)
            {
                this.memoryManager.ReturnLargeBuffer(this.largeBuffer, this.tag);
            }
            else
            {
                if (this.dirtyBuffers == null)
                {
                    // We most likely will only ever need space for one
                    this.dirtyBuffers = new List<byte[]>(1);
                }
                this.dirtyBuffers.Add(this.largeBuffer);
            }

            this.largeBuffer = null;
        }
        #endregion
    }
}<|MERGE_RESOLUTION|>--- conflicted
+++ resolved
@@ -620,9 +620,7 @@
         /// <exception cref="ObjectDisposedException">Object has been disposed</exception>
         public override void WriteByte(byte value)
         {
-<<<<<<< HEAD
             this.CheckDisposed();
-            int blockSize = this.memoryManager.BlockSize;
             int end = this.position + 1;
             // Check for overflow
             if (end > MaxStreamLength)
@@ -634,7 +632,9 @@
 
             if (this.largeBuffer is null)
             {
-                int block = this.position / blockSize, offset = this.position % blockSize;
+                int blockSize = this.memoryManager.BlockSize;
+                int block = this.position / blockSize;
+                int offset = this.position - block * blockSize;
 
                 byte[] currentBlock = this.blocks[block];
 
@@ -648,36 +648,6 @@
             this.position = end;
             this.length = Math.Max(this.position, this.length);
         }
-=======
-			this.CheckDisposed();
-			int end = this.position + 1;
-			// Check for overflow
-			if (end > MaxStreamLength)
-			{
-				throw new IOException("Maximum capacity exceeded");
-			}
-
-			this.EnsureCapacity(end);
-
-			if (this.largeBuffer is null)
-			{
-				int blockSize = this.memoryManager.BlockSize;
-				int block = this.position / blockSize;
-				int offset = this.position - block * blockSize;
-
-				byte[] currentBlock = this.blocks[block];
-
-				currentBlock[offset] = value;
-			}
-			else
-			{
-				this.largeBuffer[this.position] = value;
-			}
-
-			this.position = end;
-			this.length = Math.Max(this.position, this.length);
-		}
->>>>>>> 7679eb05
 
         /// <summary>
         /// Reads a single byte from the current position in the stream.
