﻿// The MIT License (MIT)
// 
// Copyright (c) 2015-2016 Microsoft
// 
// Permission is hereby granted, free of charge, to any person obtaining a copy
// of this software and associated documentation files (the "Software"), to deal
// in the Software without restriction, including without limitation the rights
// to use, copy, modify, merge, publish, distribute, sublicense, and/or sell
// copies of the Software, and to permit persons to whom the Software is
// furnished to do so, subject to the following conditions:
// 
// The above copyright notice and this permission notice shall be included in all
// copies or substantial portions of the Software.
// 
// THE SOFTWARE IS PROVIDED "AS IS", WITHOUT WARRANTY OF ANY KIND, EXPRESS OR
// IMPLIED, INCLUDING BUT NOT LIMITED TO THE WARRANTIES OF MERCHANTABILITY,
// FITNESS FOR A PARTICULAR PURPOSE AND NONINFRINGEMENT. IN NO EVENT SHALL THE
// AUTHORS OR COPYRIGHT HOLDERS BE LIABLE FOR ANY CLAIM, DAMAGES OR OTHER
// LIABILITY, WHETHER IN AN ACTION OF CONTRACT, TORT OR OTHERWISE, ARISING FROM,
// OUT OF OR IN CONNECTION WITH THE SOFTWARE OR THE USE OR OTHER DEALINGS IN THE
// SOFTWARE.

namespace Microsoft.IO
{
    using System;
#if NETCOREAPP2_1 || NETSTANDARD2_1
    using System.Buffers;
#endif
    using System.Collections.Generic;
    using System.Diagnostics;
    using System.Diagnostics.CodeAnalysis;
    using System.IO;
    using System.Runtime.CompilerServices;
    using System.Threading;
    using System.Threading.Tasks;

    /// <summary>
    /// MemoryStream implementation that deals with pooling and managing memory streams which use potentially large
    /// buffers.
    /// </summary>
    /// <remarks>
    /// This class works in tandem with the RecyclableMemoryStreamManager to supply MemoryStream
    /// objects to callers, while avoiding these specific problems:
    /// 1. LOH allocations - since all large buffers are pooled, they will never incur a Gen2 GC
    /// 2. Memory waste - A standard memory stream doubles its size when it runs out of room. This
    /// leads to continual memory growth as each stream approaches the maximum allowed size.
    /// 3. Memory copying - Each time a MemoryStream grows, all the bytes are copied into new buffers.
    /// This implementation only copies the bytes when GetBuffer is called.
    /// 4. Memory fragmentation - By using homogeneous buffer sizes, it ensures that blocks of memory
    /// can be easily reused.
    /// 
    /// The stream is implemented on top of a series of uniformly-sized blocks. As the stream's length grows,
    /// additional blocks are retrieved from the memory manager. It is these blocks that are pooled, not the stream
    /// object itself.
    /// 
    /// The biggest wrinkle in this implementation is when GetBuffer() is called. This requires a single 
    /// contiguous buffer. If only a single block is in use, then that block is returned. If multiple blocks 
    /// are in use, we retrieve a larger buffer from the memory manager. These large buffers are also pooled, 
    /// split by size--they are multiples/exponentials of a chunk size (1 MB by default).
    /// 
    /// Once a large buffer is assigned to the stream the small blocks are NEVER again used for this stream. All operations take place on the 
    /// large buffer. The large buffer can be replaced by a larger buffer from the pool as needed. All blocks and large buffers 
    /// are maintained in the stream until the stream is disposed (unless AggressiveBufferReturn is enabled in the stream manager).
    /// 
    /// A further wrinkle is what happens when the stream is longer than the maximum allowable array length under .NET. This is allowed
    /// when only blocks are in use, and only the Read/Write APIs are used. Once a stream grows to this size, any attempt to convert it
    /// to a single buffer will result in an exception. Similarly, if a stream is already converted to use a single larger buffer, then
    /// it cannot grow beyond the limits of the maximum allowable array size.
    /// </remarks>
#if NETCOREAPP2_1 || NETSTANDARD2_1
    public sealed class RecyclableMemoryStream : MemoryStream, IBufferWriter<byte>
#else
    public sealed class RecyclableMemoryStream : MemoryStream
#endif
    {
        private static readonly byte[] emptyArray = new byte[0];

        /// <summary>
        /// All of these blocks must be the same size
        /// </summary>
        private readonly List<byte[]> blocks = new List<byte[]>(1);

        private readonly Guid id;

        private readonly RecyclableMemoryStreamManager memoryManager;

        private readonly string tag;

        /// <summary>
        /// This list is used to store buffers once they're replaced by something larger.
        /// This is for the cases where you have users of this class that may hold onto the buffers longer
        /// than they should and you want to prevent race conditions which could corrupt the data.
        /// </summary>
        private List<byte[]> dirtyBuffers;

        private bool disposed;

        /// <summary>
        /// This is only set by GetBuffer() if the necessary buffer is larger than a single block size, or on
        /// construction if the caller immediately requests a single large buffer.
        /// </summary>
        /// <remarks>If this field is non-null, it contains the concatenation of the bytes found in the individual
        /// blocks. Once it is created, this (or a larger) largeBuffer will be used for the life of the stream.
        /// </remarks>
        private byte[] largeBuffer;

        /// <summary>
        /// Unique identifier for this stream across its entire lifetime
        /// </summary>
        /// <exception cref="ObjectDisposedException">Object has been disposed</exception>
        internal Guid Id
        {
            get
            {
                this.CheckDisposed();
                return this.id;
            }
        }

        /// <summary>
        /// A temporary identifier for the current usage of this stream.
        /// </summary>
        /// <exception cref="ObjectDisposedException">Object has been disposed</exception>
        internal string Tag
        {
            get
            {
                this.CheckDisposed();
                return this.tag;
            }
        }

        /// <summary>
        /// Gets the memory manager being used by this stream.
        /// </summary>
        /// <exception cref="ObjectDisposedException">Object has been disposed</exception>
        internal RecyclableMemoryStreamManager MemoryManager
        {
            get
            {
                this.CheckDisposed();
                return this.memoryManager;
            }
        }

        /// <summary>
        /// Callstack of the constructor. It is only set if MemoryManager.GenerateCallStacks is true,
        /// which should only be in debugging situations.
        /// </summary>
        internal string AllocationStack { get; }

        /// <summary>
        /// Callstack of the Dispose call. It is only set if MemoryManager.GenerateCallStacks is true,
        /// which should only be in debugging situations.
        /// </summary>
        internal string DisposeStack { get; private set; }

        #region Constructors
        /// <summary>
        /// Allocate a new RecyclableMemoryStream object.
        /// </summary>
        /// <param name="memoryManager">The memory manager</param>
        public RecyclableMemoryStream(RecyclableMemoryStreamManager memoryManager)
            : this(memoryManager, Guid.NewGuid(), null, 0, null) { }

        /// <summary>
        /// Allocate a new RecyclableMemoryStream object.
        /// </summary>
        /// <param name="memoryManager">The memory manager</param>
        /// <param name="id">A unique identifier which can be used to trace usages of the stream.</param>
        public RecyclableMemoryStream(RecyclableMemoryStreamManager memoryManager, Guid id)
            : this(memoryManager, id, null, 0, null) { }

        /// <summary>
        /// Allocate a new RecyclableMemoryStream object
        /// </summary>
        /// <param name="memoryManager">The memory manager</param>
        /// <param name="tag">A string identifying this stream for logging and debugging purposes</param>
        public RecyclableMemoryStream(RecyclableMemoryStreamManager memoryManager, string tag)
            : this(memoryManager, Guid.NewGuid(), tag, 0, null) { }

        /// <summary>
        /// Allocate a new RecyclableMemoryStream object
        /// </summary>
        /// <param name="memoryManager">The memory manager</param>
        /// <param name="id">A unique identifier which can be used to trace usages of the stream.</param>
        /// <param name="tag">A string identifying this stream for logging and debugging purposes</param>
        public RecyclableMemoryStream(RecyclableMemoryStreamManager memoryManager, Guid id, string tag)
            : this(memoryManager, id, tag, 0, null) { }

        /// <summary>
        /// Allocate a new RecyclableMemoryStream object
        /// </summary>
        /// <param name="memoryManager">The memory manager</param>
        /// <param name="tag">A string identifying this stream for logging and debugging purposes</param>
        /// <param name="requestedSize">The initial requested size to prevent future allocations</param>
        public RecyclableMemoryStream(RecyclableMemoryStreamManager memoryManager, string tag, int requestedSize)
            : this(memoryManager, Guid.NewGuid(), tag, requestedSize, null) { }

        /// <summary>
        /// Allocate a new RecyclableMemoryStream object
        /// </summary>
        /// <param name="memoryManager">The memory manager</param>
        /// <param name="tag">A string identifying this stream for logging and debugging purposes</param>
        /// <param name="requestedSize">The initial requested size to prevent future allocations</param>
        public RecyclableMemoryStream(RecyclableMemoryStreamManager memoryManager, string tag, long requestedSize)
            : this(memoryManager, Guid.NewGuid(), tag, requestedSize, null) { }

        /// <summary>
        /// Allocate a new RecyclableMemoryStream object
        /// </summary>
        /// <param name="memoryManager">The memory manager</param>
        /// <param name="id">A unique identifier which can be used to trace usages of the stream.</param>
        /// <param name="tag">A string identifying this stream for logging and debugging purposes</param>
        /// <param name="requestedSize">The initial requested size to prevent future allocations</param>
        public RecyclableMemoryStream(RecyclableMemoryStreamManager memoryManager, Guid id, string tag, int requestedSize)
            : this(memoryManager, id, tag, requestedSize, null) { }

        /// <summary>
        /// Allocate a new RecyclableMemoryStream object
        /// </summary>
        /// <param name="memoryManager">The memory manager</param>
        /// <param name="id">A unique identifier which can be used to trace usages of the stream.</param>
        /// <param name="tag">A string identifying this stream for logging and debugging purposes</param>
        /// <param name="requestedSize">The initial requested size to prevent future allocations</param>
        public RecyclableMemoryStream(RecyclableMemoryStreamManager memoryManager, Guid id, string tag, long requestedSize)
            : this(memoryManager, id, tag, requestedSize, null) { }

        /// <summary>
        /// Allocate a new RecyclableMemoryStream object
        /// </summary>
        /// <param name="memoryManager">The memory manager</param>
        /// <param name="id">A unique identifier which can be used to trace usages of the stream.</param>
        /// <param name="tag">A string identifying this stream for logging and debugging purposes</param>
        /// <param name="requestedSize">The initial requested size to prevent future allocations</param>
        /// <param name="initialLargeBuffer">An initial buffer to use. This buffer will be owned by the stream and returned to the memory manager upon Dispose.</param>
        internal RecyclableMemoryStream(RecyclableMemoryStreamManager memoryManager, Guid id, string tag, long requestedSize, byte[] initialLargeBuffer)
            : base(emptyArray)
        {
            this.memoryManager = memoryManager;
            this.id = id;
            this.tag = tag;

            if (requestedSize < memoryManager.BlockSize)
            {
                requestedSize = memoryManager.BlockSize;
            }

            if (initialLargeBuffer == null)
            {
                this.EnsureCapacity(requestedSize);
            }
            else
            {
                this.largeBuffer = initialLargeBuffer;
            }

            if (this.memoryManager.GenerateCallStacks)
            {
                this.AllocationStack = Environment.StackTrace;
            }

            RecyclableMemoryStreamManager.Events.Writer.MemoryStreamCreated(this.id, this.tag, requestedSize);
            this.memoryManager.ReportStreamCreated();
        }
        #endregion

        #region Dispose and Finalize
        /// <summary>
        /// The finalizer will be called when a stream is not disposed properly. 
        /// </summary>
        /// <remarks>Failing to dispose indicates a bug in the code using streams. Care should be taken to properly account for stream lifetime.</remarks>
        ~RecyclableMemoryStream()
        {
            this.Dispose(false);
        }

        /// <summary>
        /// Returns the memory used by this stream back to the pool.
        /// </summary>
        /// <param name="disposing">Whether we're disposing (true), or being called by the finalizer (false)</param>
        [SuppressMessage("Microsoft.Usage", "CA1816:CallGCSuppressFinalizeCorrectly",
            Justification = "We have different disposal semantics, so SuppressFinalize is in a different spot.")]
        protected override void Dispose(bool disposing)
        {
            if (this.disposed)
            {
                string doubleDisposeStack = null;
                if (this.memoryManager.GenerateCallStacks)
                {
                    doubleDisposeStack = Environment.StackTrace;
                }

                RecyclableMemoryStreamManager.Events.Writer.MemoryStreamDoubleDispose(this.id, this.tag,
                                                                                     this.AllocationStack,
                                                                                     this.DisposeStack,
                                                                                     doubleDisposeStack);
                return;
            }

            this.disposed = true;

            RecyclableMemoryStreamManager.Events.Writer.MemoryStreamDisposed(this.id, this.tag);

            if (this.memoryManager.GenerateCallStacks)
            {
                this.DisposeStack = Environment.StackTrace;
            }

            if (disposing)
            {
                this.memoryManager.ReportStreamDisposed();

                GC.SuppressFinalize(this);
            }
            else
            {
                // We're being finalized.

                RecyclableMemoryStreamManager.Events.Writer.MemoryStreamFinalized(this.id, this.tag, this.AllocationStack);

                if (AppDomain.CurrentDomain.IsFinalizingForUnload())
                {
                    // If we're being finalized because of a shutdown, don't go any further.
                    // We have no idea what's already been cleaned up. Triggering events may cause
                    // a crash.
                    base.Dispose(disposing);
                    return;
                }
                this.memoryManager.ReportStreamFinalized();
            }

            this.memoryManager.ReportStreamLength(this.length);

            if (this.largeBuffer != null)
            {
                this.memoryManager.ReturnLargeBuffer(this.largeBuffer, this.tag);
            }

            if (this.dirtyBuffers != null)
            {
                foreach (var buffer in this.dirtyBuffers)
                {
                    this.memoryManager.ReturnLargeBuffer(buffer, this.tag);
                }
            }

            this.memoryManager.ReturnBlocks(this.blocks, this.tag);
            this.blocks.Clear();

            base.Dispose(disposing);
        }

        /// <summary>
        /// Equivalent to Dispose
        /// </summary>
        public override void Close()
        {
            this.Dispose(true);
        }
        #endregion

        #region MemoryStream overrides
        /// <summary>
        /// Gets or sets the capacity
        /// </summary>
        /// <remarks>Capacity is always in multiples of the memory manager's block size, unless
        /// the large buffer is in use.  Capacity never decreases during a stream's lifetime. 
        /// Explicitly setting the capacity to a lower value than the current value will have no effect. 
        /// This is because the buffers are all pooled by chunks and there's little reason to 
        /// allow stream truncation.
        /// 
        /// Writing past the current capacity will cause Capacity to automatically increase, until MaximumStreamCapacity is reached.
        /// 
        /// If the capacity is larger than int.MaxValue, then Int.MaxValue will be returned. If you anticipate using
        /// larger streams, use the <see cref="Capacity64"/> property instead.
        /// </remarks>
        /// <exception cref="ObjectDisposedException">Object has been disposed</exception>
        public override int Capacity
        {
            get
            {
                this.CheckDisposed();
                if (this.largeBuffer != null)
                {
                    return this.largeBuffer.Length;
                }

                long size = (long)this.blocks.Count * this.memoryManager.BlockSize;
                if (size > int.MaxValue)
                {
                    throw new InvalidOperationException("Capacity is larger than int.MaxValue. Use Capacity64 instead");
                }
                return (int)size;
            }
            set
            {
                this.CheckDisposed();
                this.EnsureCapacity(value);
            }
        }
        
        /// <summary>
        /// Returns a 64-bit version of capacity, for streams larger than int.MaxValue in length.
        /// </summary>
        public long Capacity64
        {
            get
            {
                this.CheckDisposed();
                if (this.largeBuffer != null)
                {
                    return this.largeBuffer.Length;
                }

                long size = (long)this.blocks.Count * this.memoryManager.BlockSize;
                return size;
            }
            set
            {
                this.CheckDisposed();
                this.EnsureCapacity(value);
            }
        }

        private long length;

        /// <summary>
        /// Gets the number of bytes written to this stream.
        /// </summary>
        /// <exception cref="ObjectDisposedException">Object has been disposed</exception>
        /// <remarks>If the buffer has already been converted to a large buffer, then the maximum length is limited by the maximum allowed array length in .NET.</remarks>
        public override long Length
        {
            get
            {
                this.CheckDisposed();
                return this.length;
            }
        }

        private long position;

        /// <summary>
        /// Gets the current position in the stream
        /// </summary>
        /// <exception cref="ObjectDisposedException">Object has been disposed</exception>
        /// <exception cref="ArgumentOutOfRangeException">A negative value was passed</exception>
        /// <exception cref="InvalidOperationException">Stream is in large-buffer mode, but an attempt was made to set the position past the maximum allowed array length.</exception>
        /// <remarks>If the buffer has already been converted to a large buffer, then the maximum length (and thus position) is limited by the maximum allowed array length in .NET.</remarks>
        public override long Position
        {
            get
            {
                this.CheckDisposed();
                return this.position;
            }
            set
            {
                this.CheckDisposed();
                if (value < 0)
                {
                    throw new ArgumentOutOfRangeException("value", "value must be non-negative");
                }
                
                if (this.largeBuffer != null && value > RecyclableMemoryStreamManager.MaxArrayLength)
                {
                    throw new InvalidOperationException($"Once the stream is converted to a single large buffer, position cannot be set past {RecyclableMemoryStreamManager.MaxArrayLength}");
                }
                this.position = value;
            }
        }

        /// <summary>
        /// Whether the stream can currently read
        /// </summary>
        public override bool CanRead => !this.Disposed;

        /// <summary>
        /// Whether the stream can currently seek
        /// </summary>
        public override bool CanSeek => !this.Disposed;

        /// <summary>
        /// Always false
        /// </summary>
        public override bool CanTimeout => false;

        /// <summary>
        /// Whether the stream can currently write
        /// </summary>
        public override bool CanWrite => !this.Disposed;

        /// <summary>
        /// Returns a single buffer containing the contents of the stream.
        /// The buffer may be longer than the stream length.
        /// </summary>
        /// <returns>A byte[] buffer</returns>
        /// <remarks>IMPORTANT: Calling Write(), GetMemory(), or GetSpan() after calling GetBuffer() invalidates the buffer. The old buffer is held onto
        /// until Dispose is called, but the next time GetBuffer() is called, a new buffer from the pool will be required.</remarks>
        /// <exception cref="ObjectDisposedException">Object has been disposed</exception>
        /// <exception cref="InvalidOperationException">stream is too large for a contiguous buffer.</exception>
        public override byte[] GetBuffer()
        {
            this.CheckDisposed();

            if (this.largeBuffer != null)
            {
                return this.largeBuffer;
            }

            if (this.blocks.Count == 1)
            {
                return this.blocks[0];
            }

            // Buffer needs to reflect the capacity, not the length, because
            // it's possible that people will manipulate the buffer directly
            // and set the length afterward. Capacity sets the expectation
            // for the size of the buffer.

            if (this.Capacity64 > RecyclableMemoryStreamManager.MaxArrayLength)
            {
                throw new InvalidOperationException("Stream is too large for a contiguous buffer.");
            }

            var newBuffer = this.memoryManager.GetLargeBuffer(this.Capacity64, this.tag);

            // InternalRead will check for existence of largeBuffer, so make sure we
            // don't set it until after we've copied the data.
            AssertLengthIsSmall();
            this.InternalRead(newBuffer, 0, (int)this.length, 0);
            this.largeBuffer = newBuffer;

            if (this.blocks.Count > 0 && this.memoryManager.AggressiveBufferReturn)
            {
                this.memoryManager.ReturnBlocks(this.blocks, this.tag);
                this.blocks.Clear();
            }

            return this.largeBuffer;
        }

        /// <summary>Asynchronously reads all the bytes from the current position in this stream and writes them to another stream.</summary>
        /// <param name="destination">The stream to which the contents of the current stream will be copied.</param>
        /// <param name="bufferSize">This parameter is ignored.</param>
        /// <param name="cancellationToken">The token to monitor for cancellation requests.</param>
        /// <returns>A task that represents the asynchronous copy operation.</returns>
        /// <exception cref="T:System.ArgumentNullException">
        ///   <paramref name="destination" /> is <see langword="null" />.</exception>
        /// <exception cref="T:System.ObjectDisposedException">Either the current stream or the destination stream is disposed.</exception>
        /// <exception cref="T:System.NotSupportedException">The current stream does not support reading, or the destination stream does not support writing.</exception>
        public override Task CopyToAsync(Stream destination, int bufferSize, CancellationToken cancellationToken)
        {
            if (destination == null)
            {
                throw new ArgumentNullException(nameof(destination));
            }

            CheckDisposed();

            if (this.length == 0)
            {
#if NET45
                return Task.FromResult(true);
#else
                return Task.CompletedTask;
#endif
            }

            if (destination is MemoryStream destinationRMS)
            {
                this.WriteTo(destinationRMS, this.position, this.length - this.position);
#if NET45
                return Task.FromResult(true);
#else
                return Task.CompletedTask;
#endif
            }
            else
            {
                if (this.largeBuffer == null)
                {
                    if (this.blocks.Count == 1)
                    {
                        AssertLengthIsSmall();
                        return destination.WriteAsync(this.blocks[0], (int)this.position, (int)(this.length - this.position), cancellationToken);
                    }
                    else
                    {
                        return CopyToAsyncImpl(cancellationToken);

                        async Task CopyToAsyncImpl(CancellationToken ct)
                        {                            
                            var bytesRemaining = this.length - this.position;
                            var blockAndOffset = this.GetBlockAndRelativeOffset(this.position);
                            int currentBlock = blockAndOffset.Block;
                            var currentOffset = blockAndOffset.Offset;
                            while (bytesRemaining > 0)
                            {
                                int amountToCopy = (int)Math.Min(this.blocks[currentBlock].Length - currentOffset, bytesRemaining);
                                await destination.WriteAsync(this.blocks[currentBlock], currentOffset, amountToCopy, ct);
                                bytesRemaining -= amountToCopy;
                                ++currentBlock;
                                currentOffset = 0;
                            }
                        }
                    }
                }
                else
                {
                    AssertLengthIsSmall();
                    return destination.WriteAsync(this.largeBuffer, (int)this.position, (int)(this.length - this.position), cancellationToken);
                }
            }
        }

#if NETCOREAPP2_1 || NETSTANDARD2_1
        /// <inheritdoc/>
        public void Advance(int count)
        {
            this.CheckDisposed();
            if (count < 0)
            {
                throw new ArgumentOutOfRangeException(nameof(count), $"{nameof(count)} must be non-negative.");
            }

            long newPosition = (long)this.position + count;
            
            if (newPosition > MaxStreamLength)
            {
                throw new InvalidOperationException($"Cannot advance stream position past {MaxStreamLength}.");
            }

            this.position = (int)newPosition;
            this.length = Math.Max(this.position, this.length);
        }

        /// <inheritdoc/>
        /// <remarks>
        /// IMPORTANT: Calling Write(), GetBuffer(), TryGetBuffer(), Seek(), GetLength(), Advance(),
        /// or setting Position after calling GetMemory() invalidates the memory.
        /// </remarks>
        public Memory<byte> GetMemory(int sizeHint = 0)
        {
            var (buffer, start, count) = this.GetArrayAndRange(sizeHint);
            return buffer.AsMemory(start, count);
        }

        /// <inheritdoc/>
        /// <remarks>
        /// IMPORTANT: Calling Write(), GetBuffer(), TryGetBuffer(), Seek(), GetLength(), Advance(),
        /// or setting Position after calling GetMemory() invalidates the memory.
        /// </remarks>
        public Span<byte> GetSpan(int sizeHint = 0)
        {
            var (buffer, start, count) = this.GetArrayAndRange(sizeHint);
            return buffer.AsSpan(start, count);
        }

        private (byte[] buffer, int start, int count) GetArrayAndRange(int sizeHint)
        {
            this.CheckDisposed();
            if (sizeHint < 0)
            {
                throw new ArgumentOutOfRangeException(nameof(sizeHint), $"{nameof(sizeHint)} must be non-negative");
            }

            sizeHint = Math.Max(sizeHint, 1);
            long newCapacity = ((long)this.position) + sizeHint;
            if (newCapacity > MaxStreamLength)
            {
                // The IBufferWriter<T> contract requires that we throw an OutOfMemoryException.
                throw new OutOfMemoryException("Maximum capacity exceeded");
            }

            this.EnsureCapacity((int)newCapacity, throwOomExceptionOnOverCapacity: true);

            if (this.largeBuffer == null)
            {
                BlockAndOffset blockAndOffset = this.GetBlockAndRelativeOffset(this.position);
                int blockRemaining = this.MemoryManager.BlockSize - blockAndOffset.Offset;
                if (blockRemaining >= sizeHint)
                {
                    return (this.blocks[blockAndOffset.Block], blockAndOffset.Offset, blockRemaining);
                }

                // We must return a buffer of at least sizeHint bytes, so if the current block doesn't 
                // have enough space we must switch to a large buffer.
                this.GetBuffer();
            }

            return (this.largeBuffer, this.position, this.largeBuffer.Length - this.position);
        }

        /// <summary>
        /// Returns a sequence containing the contents of the stream.
        /// </summary>
        /// <returns>A ReadOnlySequence of bytes</returns>
        /// <remarks>IMPORTANT: Calling Write(), GetMemory(), GetSpan(), Dispose(), or Close() after calling GetReadOnlySequence() invalidates the sequence.</remarks>
        /// <exception cref="ObjectDisposedException">Object has been disposed</exception>
        public ReadOnlySequence<byte> GetReadOnlySequence()
        {
            this.CheckDisposed();

            if (this.largeBuffer != null)
            {
                AssertLengthIsSmall();
                return new ReadOnlySequence<byte>(this.largeBuffer, 0, (int)this.length);
            }

            if (this.blocks.Count == 1)
            {
            AssertLengthIsSmall();
                return new ReadOnlySequence<byte>(this.blocks[0], 0, (int)this.length);
            }

            if (this.length > RecyclableMemoryStreamManager.MaxArrayLength)
            {
                throw new InvalidOperationException($"Cannot return a ReadOnlySequence larger than {RecyclableMemoryStreamManager.MaxArrayLength}, but stream length is {this.length}.");
            }

            BlockSegment first = new BlockSegment(this.blocks[0]);
            BlockSegment last = first;

            
            for (int blockIdx = 1; blockIdx < blocks.Count; blockIdx++)
            {
                last = last.Append(this.blocks[blockIdx]);
            }

            Debug.Assert(this.length <= Int32.MaxValue);
            return new ReadOnlySequence<byte>(first, 0, last, (int)this.length - (int)last.RunningIndex);
        }

        private sealed class BlockSegment : ReadOnlySequenceSegment<byte>
        {
            public BlockSegment(Memory<byte> memory) => Memory = memory;

            public BlockSegment Append(Memory<byte> memory)
            {
                var nextSegment = new BlockSegment(memory) { RunningIndex = RunningIndex + Memory.Length };
                Next = nextSegment;
                return nextSegment;
            }
        }
#endif

        /// <summary>
        /// Returns an ArraySegment that wraps a single buffer containing the contents of the stream.
        /// </summary>
        /// <param name="buffer">An ArraySegment containing a reference to the underlying bytes.</param>
        /// <returns>Always returns true.</returns>
        /// <remarks>GetBuffer has no failure modes (it always returns something, even if it's an empty buffer), therefore this method
        /// always returns a valid ArraySegment to the same buffer returned by GetBuffer.</remarks>
#if NET45
        public bool TryGetBuffer(out ArraySegment<byte> buffer)  
#else
        public override bool TryGetBuffer(out ArraySegment<byte> buffer)
#endif
        {
            this.CheckDisposed();
            Debug.Assert(this.length <= Int32.MaxValue);
            buffer = new ArraySegment<byte>(this.GetBuffer(), 0, (int)this.Length);
            // GetBuffer has no failure modes, so this should always succeed
            return true;
        }

        /// <summary>
        /// Returns a new array with a copy of the buffer's contents. You should almost certainly be using GetBuffer combined with the Length to 
        /// access the bytes in this stream. Calling ToArray will destroy the benefits of pooled buffers, but it is included
        /// for the sake of completeness.
        /// </summary>
        /// <exception cref="ObjectDisposedException">Object has been disposed</exception>
        /// <exception cref="NotSupportedException">The current RecyclableStreamManager object disallows ToArray calls.</exception>
#pragma warning disable CS0809
        [Obsolete("This method has degraded performance vs. GetBuffer and should be avoided.")]
        public override byte[] ToArray()
        {
            this.CheckDisposed();

            string stack = this.memoryManager.GenerateCallStacks ? Environment.StackTrace : null;
            RecyclableMemoryStreamManager.Events.Writer.MemoryStreamToArray(this.id, this.tag, stack, this.length);

            if (this.memoryManager.ThrowExceptionOnToArray)
            {
                throw new NotSupportedException("The underlying RecyclableMemoryStreamManager is configured to not allow calls to ToArray.");
            }

            var newBuffer = new byte[this.Length];

            Debug.Assert(this.length <= Int32.MaxValue);
            this.InternalRead(newBuffer, 0, (int)this.length, 0);
            this.memoryManager.ReportStreamToArray();

            return newBuffer;
        }
#pragma warning restore CS0809

        /// <summary>
        /// Reads from the current position into the provided buffer
        /// </summary>
        /// <param name="buffer">Destination buffer</param>
        /// <param name="offset">Offset into buffer at which to start placing the read bytes.</param>
        /// <param name="count">Number of bytes to read.</param>
        /// <returns>The number of bytes read</returns>
        /// <exception cref="ArgumentNullException">buffer is null</exception>
        /// <exception cref="ArgumentOutOfRangeException">offset or count is less than 0</exception>
        /// <exception cref="ArgumentException">offset subtracted from the buffer length is less than count</exception>
        /// <exception cref="ObjectDisposedException">Object has been disposed</exception>
        public override int Read(byte[] buffer, int offset, int count)
        {
            return this.SafeRead(buffer, offset, count, ref this.position);
        }

        /// <summary>
        /// Reads from the specified position into the provided buffer
        /// </summary>
        /// <param name="buffer">Destination buffer</param>
        /// <param name="offset">Offset into buffer at which to start placing the read bytes.</param>
        /// <param name="count">Number of bytes to read.</param>
        /// <param name="streamPosition">Position in the stream to start reading from</param>
        /// <returns>The number of bytes read</returns>
        /// <exception cref="ArgumentNullException">buffer is null</exception>
        /// <exception cref="ArgumentOutOfRangeException">offset or count is less than 0</exception>
        /// <exception cref="ArgumentException">offset subtracted from the buffer length is less than count</exception>
        /// <exception cref="ObjectDisposedException">Object has been disposed</exception>
        /// <exception cref="InvalidOperationException">Stream position is beyond int.MaxValue</exception>
        public int SafeRead(byte[] buffer, int offset, int count, ref int streamPosition)
        {
            long longPosition = streamPosition;
            var retVal = this.SafeRead(buffer, offset, count, ref longPosition);
            if (longPosition > int.MaxValue)
            {
                throw new InvalidOperationException("Stream position is beyond int.MaxValue. Use SafeRead(byte[], int, int, ref long) override.");
            }
            streamPosition = (int)longPosition;
            return retVal;
        }

        /// <summary>
        /// Reads from the specified position into the provided buffer
        /// </summary>
        /// <param name="buffer">Destination buffer</param>
        /// <param name="offset">Offset into buffer at which to start placing the read bytes.</param>
        /// <param name="count">Number of bytes to read.</param>
        /// <param name="streamPosition">Position in the stream to start reading from</param>
        /// <returns>The number of bytes read</returns>
        /// <exception cref="ArgumentNullException">buffer is null</exception>
        /// <exception cref="ArgumentOutOfRangeException">offset or count is less than 0</exception>
        /// <exception cref="ArgumentException">offset subtracted from the buffer length is less than count</exception>
        /// <exception cref="ObjectDisposedException">Object has been disposed</exception>
        public int SafeRead(byte[] buffer, int offset, int count, ref long streamPosition)
        {
            this.CheckDisposed();
            if (buffer == null)
            {
                throw new ArgumentNullException(nameof(buffer));
            }

            if (offset < 0)
            {
                throw new ArgumentOutOfRangeException(nameof(offset), "offset cannot be negative");
            }

            if (count < 0)
            {
                throw new ArgumentOutOfRangeException(nameof(count), "count cannot be negative");
            }

            if (offset + count > buffer.Length)
            {
                throw new ArgumentException("buffer length must be at least offset + count");
            }

            int amountRead = this.InternalRead(buffer, offset, count, streamPosition);
            streamPosition += amountRead;
            return amountRead;
        }



#if NETCOREAPP2_1 || NETSTANDARD2_1
        /// <summary>
        /// Reads from the current position into the provided buffer
        /// </summary>
        /// <param name="buffer">Destination buffer</param>
        /// <returns>The number of bytes read</returns>
        /// <exception cref="ObjectDisposedException">Object has been disposed</exception>
        public override int Read(Span<byte> buffer)
        {
            return this.SafeRead(buffer, ref this.position);
        }

        /// <summary>
        /// Reads from the specified position into the provided buffer
        /// </summary>
        /// <param name="buffer">Destination buffer</param>
        /// <param name="streamPosition">Position in the stream to start reading from</param>
        /// <returns>The number of bytes read</returns>
        /// <exception cref="ObjectDisposedException">Object has been disposed</exception>
        /// <exception cref="InvalidOperationException">Stream position is beyond int.MaxValue</exception>
        public int SafeRead(Span<byte> buffer, ref int streamPosition)
        {
            long longPosition = streamPosition;
            int retVal = this.SafeRead(buffer, ref longPosition);
            if (longPosition > int.MaxValue)
            {
                throw new InvalidOperationException("Stream position is beyond int.MaxValue. Use SafeRead(Span<byte>, ref long) override.");
            }
            streamPosition = (int)longPosition;
            return retVal;
        }

        /// <summary>
        /// Reads from the specified position into the provided buffer
        /// </summary>
        /// <param name="buffer">Destination buffer</param>
        /// <param name="streamPosition">Position in the stream to start reading from</param>
        /// <returns>The number of bytes read</returns>
        /// <exception cref="ObjectDisposedException">Object has been disposed</exception>
        public int SafeRead(Span<byte> buffer, ref long streamPosition)
        {
            this.CheckDisposed();

            int amountRead = this.InternalRead(buffer, streamPosition);
            streamPosition += amountRead;
            return amountRead;
        }
        
#endif

        /// <summary>
        /// Writes the buffer to the stream
        /// </summary>
        /// <param name="buffer">Source buffer</param>
        /// <param name="offset">Start position</param>
        /// <param name="count">Number of bytes to write</param>
        /// <exception cref="ArgumentNullException">buffer is null</exception>
        /// <exception cref="ArgumentOutOfRangeException">offset or count is negative</exception>
        /// <exception cref="ArgumentException">buffer.Length - offset is not less than count</exception>
        /// <exception cref="ObjectDisposedException">Object has been disposed</exception>
        public override void Write(byte[] buffer, int offset, int count)
        {
            this.CheckDisposed();
            if (buffer == null)
            {
                throw new ArgumentNullException(nameof(buffer));
            }

            if (offset < 0)
            {
                throw new ArgumentOutOfRangeException(nameof(offset), offset,
                                                      "Offset must be in the range of 0 - buffer.Length-1");
            }

            if (count < 0)
            {
                throw new ArgumentOutOfRangeException(nameof(count), count, "count must be non-negative");
            }

            if (count + offset > buffer.Length)
            {
                throw new ArgumentException("count must be greater than buffer.Length - offset");
            }

            int blockSize = this.memoryManager.BlockSize;
            long end = (long)this.position + count;

            this.EnsureCapacity(end);

            if (this.largeBuffer == null)
            {
                int bytesRemaining = count;
                int bytesWritten = 0;
                var blockAndOffset = this.GetBlockAndRelativeOffset(this.position);

                while (bytesRemaining > 0)
                {
                    byte[] currentBlock = this.blocks[blockAndOffset.Block];
                    int remainingInBlock = blockSize - blockAndOffset.Offset;
                    int amountToWriteInBlock = Math.Min(remainingInBlock, bytesRemaining);

                    Buffer.BlockCopy(buffer, offset + bytesWritten, currentBlock, blockAndOffset.Offset,
                                     amountToWriteInBlock);

                    bytesRemaining -= amountToWriteInBlock;
                    bytesWritten += amountToWriteInBlock;

                    ++blockAndOffset.Block;
                    blockAndOffset.Offset = 0;
                }
            }
            else
            {
                Buffer.BlockCopy(buffer, offset, this.largeBuffer, (int)this.position, count);
            }
            this.position = end;
            this.length = Math.Max(this.position, this.length);
        }

#if NETCOREAPP2_1 || NETSTANDARD2_1
        /// <summary>
        /// Writes the buffer to the stream
        /// </summary>
        /// <param name="source">Source buffer</param>
        /// <exception cref="ArgumentNullException">buffer is null</exception>
        /// <exception cref="ObjectDisposedException">Object has been disposed</exception>
        public override void Write(ReadOnlySpan<byte> source)
        {
            this.CheckDisposed();

            int blockSize = this.memoryManager.BlockSize;
            long end = (long)this.position + source.Length;

            this.EnsureCapacity(end);

            if (this.largeBuffer == null)
            {
                var blockAndOffset = this.GetBlockAndRelativeOffset(this.position);

                while (source.Length > 0)
                {
                    byte[] currentBlock = this.blocks[blockAndOffset.Block];
                    int remainingInBlock = blockSize - blockAndOffset.Offset;
                    int amountToWriteInBlock = Math.Min(remainingInBlock, source.Length);

                    source.Slice(0, amountToWriteInBlock)
                        .CopyTo(currentBlock.AsSpan(blockAndOffset.Offset));

                    source = source.Slice(amountToWriteInBlock);

                    ++blockAndOffset.Block;
                    blockAndOffset.Offset = 0;
                }
            }
            else
            {
                source.CopyTo(this.largeBuffer.AsSpan((int)this.position));
            }
            this.position = end;
            this.length = Math.Max(this.position, this.length);
        }
#endif

        /// <summary>
        /// Returns a useful string for debugging. This should not normally be called in actual production code.
        /// </summary>
        public override string ToString()
        {
            return $"Id = {this.Id}, Tag = {this.Tag}, Length = {this.Length:N0} bytes";
        }

        /// <summary>
        /// Writes a single byte to the current position in the stream.
        /// </summary>
        /// <param name="value">byte value to write</param>
        /// <exception cref="ObjectDisposedException">Object has been disposed</exception>
        public override void WriteByte(byte value)
        {
            this.CheckDisposed();

            long end = (long)this.position + 1;

            if (this.largeBuffer == null)
            {
                var blockSize = this.memoryManager.BlockSize;

                var block = (int)(this.position / blockSize);

                if (block >= this.blocks.Count)
                {
                    this.EnsureCapacity(end);
                }

                this.blocks[block][this.position % blockSize] = value;
            }
            else
            {
                if (this.position >= this.largeBuffer.Length)
                {
                    this.EnsureCapacity(end);
                }

                this.largeBuffer[this.position] = value;
            }

            this.position = end;

            if (this.position > this.length)
            {
                this.length = this.position;
            }
        }

        /// <summary>
        /// Reads a single byte from the current position in the stream.
        /// </summary>
        /// <returns>The byte at the current position, or -1 if the position is at the end of the stream.</returns>
        /// <exception cref="ObjectDisposedException">Object has been disposed</exception>
        public override int ReadByte()
        {
            return this.SafeReadByte(ref this.position);
        }

        /// <summary>
        /// Reads a single byte from the specified position in the stream.
        /// </summary>
        /// <param name="streamPosition">The position in the stream to read from</param>
        /// <returns>The byte at the current position, or -1 if the position is at the end of the stream.</returns>
        /// <exception cref="ObjectDisposedException">Object has been disposed</exception>
        /// <exception cref="InvalidOperationException">Stream position is beyond int.MaxValue</exception>
        public int SafeReadByte(ref int streamPosition)
        {
            long longPosition = streamPosition;
            int retVal = this.SafeReadByte(ref longPosition);
            if (longPosition > int.MaxValue)
            {
                throw new InvalidOperationException("Stream position is beyond int.MaxValue. Use SafeReadByte(ref long) override.");
            }
            streamPosition = (int)longPosition;
            return retVal;
        }

        /// <summary>
        /// Reads a single byte from the specified position in the stream.
        /// </summary>
        /// <param name="streamPosition">The position in the stream to read from</param>
        /// <returns>The byte at the current position, or -1 if the position is at the end of the stream.</returns>
        /// <exception cref="ObjectDisposedException">Object has been disposed</exception>
        public int SafeReadByte(ref long streamPosition)
        {
            this.CheckDisposed();
            if (streamPosition == this.length)
            {
                return -1;
            }
            byte value;
            if (this.largeBuffer == null)
            {
                var blockAndOffset = this.GetBlockAndRelativeOffset(streamPosition);
                value = this.blocks[blockAndOffset.Block][blockAndOffset.Offset];
            }
            else
            {
                value = this.largeBuffer[streamPosition];
            }
            streamPosition++;
            return value;
        }

        /// <summary>
        /// Sets the length of the stream
        /// </summary>
        /// <exception cref="ArgumentOutOfRangeException">value is negative or larger than MaxStreamLength</exception>
        /// <exception cref="ObjectDisposedException">Object has been disposed</exception>
        public override void SetLength(long value)
        {
            this.CheckDisposed();
            if (value < 0)
            {
                throw new ArgumentOutOfRangeException(nameof(value), "value must be non-negative");
            }

            this.EnsureCapacity(value);

            this.length = value;
            if (this.position > value)
            {
                this.position = value;
            }
        }

        /// <summary>
        /// Sets the position to the offset from the seek location
        /// </summary>
        /// <param name="offset">How many bytes to move</param>
        /// <param name="loc">From where</param>
        /// <returns>The new position</returns>
        /// <exception cref="ObjectDisposedException">Object has been disposed</exception>
        /// <exception cref="ArgumentOutOfRangeException">offset is larger than MaxStreamLength</exception>
        /// <exception cref="ArgumentException">Invalid seek origin</exception>
        /// <exception cref="IOException">Attempt to set negative position</exception>
        public override long Seek(long offset, SeekOrigin loc)
        {
            this.CheckDisposed();
            
            long newPosition;
            switch (loc)
            {
            case SeekOrigin.Begin:
                newPosition = offset;
                break;
            case SeekOrigin.Current:
                newPosition = offset + this.position;
                break;
            case SeekOrigin.End:
                newPosition = offset + this.length;
                break;
            default:
                throw new ArgumentException("Invalid seek origin", nameof(loc));
            }
            if (newPosition < 0)
            {
                throw new IOException("Seek before beginning");
            }
            this.position = newPosition;
            return this.position;
        }

        /// <summary>
        /// Synchronously writes this stream's bytes to the argument stream.
        /// </summary>
        /// <param name="stream">Destination stream</param>
        /// <remarks>Important: This does a synchronous write, which may not be desired in some situations</remarks>
        /// <exception cref="ArgumentNullException">stream is null</exception>
        public override void WriteTo(Stream stream)
        {
            this.WriteTo(stream, 0, this.length);
        }

        /// <summary>
        /// Synchronously writes this stream's bytes, starting at offset, for count bytes, to the argument stream.
        /// </summary>
        /// <param name="stream">Destination stream</param>
        /// <param name="offset">Offset in source</param>
        /// <param name="count">Number of bytes to write</param>
        /// <exception cref="ArgumentNullException">stream is null</exception>
        /// <exception cref="ArgumentOutOfRangeException">Offset is less than 0, or offset + count is beyond  this stream's length.</exception>
        public void WriteTo(Stream stream, int offset, int count)
        {
            this.WriteTo(stream, (long)offset, (long)count);
        }

        /// <summary>
        /// Synchronously writes this stream's bytes, starting at offset, for count bytes, to the argument stream.
        /// </summary>
        /// <param name="stream">Destination stream</param>
        /// <param name="offset">Offset in source</param>
        /// <param name="count">Number of bytes to write</param>
        /// <exception cref="ArgumentNullException">stream is null</exception>
        /// <exception cref="ArgumentOutOfRangeException">Offset is less than 0, or offset + count is beyond  this stream's length.</exception>
        public void WriteTo(Stream stream, long offset, long count)
        {
            this.CheckDisposed();
            if (stream == null)
            {
                throw new ArgumentNullException(nameof(stream));
            }

            if (offset < 0 || offset + count > this.length)
            {
                throw new ArgumentOutOfRangeException(message: "offset must not be negative and offset + count must not exceed the length of the stream", innerException: null);
            }

            if (this.largeBuffer == null)
            {
                var blockAndOffset = GetBlockAndRelativeOffset(offset);
                long bytesRemaining = count;
                int currentBlock = blockAndOffset.Block;
                int currentOffset = blockAndOffset.Offset;

                while (bytesRemaining > 0)
                {
                    int amountToCopy = (int)Math.Min((long)this.blocks[currentBlock].Length - currentOffset, bytesRemaining);
                    stream.Write(this.blocks[currentBlock], currentOffset, amountToCopy);

                    bytesRemaining -= amountToCopy;

                    ++currentBlock;
                    currentOffset = 0;
                }
            }
            else
            {
                stream.Write(this.largeBuffer, (int)offset, (int)count);
            }
        }
        #endregion

        #region Helper Methods
        private bool Disposed => this.disposed;

        [MethodImpl((MethodImplOptions)256)]
        private void CheckDisposed()
        {
            if (this.Disposed)
            {
                this.ThrowDisposedException();
            }
        }

        [MethodImpl(MethodImplOptions.NoInlining)]
        private void ThrowDisposedException()
        {
            throw new ObjectDisposedException($"The stream with Id {this.id} and Tag {this.tag} is disposed.");
        }

        private int InternalRead(byte[] buffer, int offset, int count, long fromPosition)
        {
            if (this.length - fromPosition <= 0)
            {
                return 0;
            }

            int amountToCopy;

            if (this.largeBuffer == null)
            {
                var blockAndOffset = this.GetBlockAndRelativeOffset(fromPosition);
                int bytesWritten = 0;
                int bytesRemaining = (int)Math.Min((long)count, this.length - fromPosition);

                while (bytesRemaining > 0)
                {
                    amountToCopy = Math.Min(this.blocks[blockAndOffset.Block].Length - blockAndOffset.Offset,
                                                bytesRemaining);
                    Buffer.BlockCopy(this.blocks[blockAndOffset.Block], blockAndOffset.Offset, buffer,
                                     bytesWritten + offset, amountToCopy);

                    bytesWritten += amountToCopy;
                    bytesRemaining -= amountToCopy;

                    ++blockAndOffset.Block;
                    blockAndOffset.Offset = 0;
                }
                return bytesWritten;
            }
            amountToCopy = (int)Math.Min((long)count, this.length - fromPosition);
            Buffer.BlockCopy(this.largeBuffer, (int)fromPosition, buffer, offset, amountToCopy);
            return amountToCopy;
        }

#if NETCOREAPP2_1 || NETSTANDARD2_1
        private int InternalRead(Span<byte> buffer, long fromPosition)
        {
            if (this.length - fromPosition <= 0)
            {
                return 0;
            }
            
            int amountToCopy;

            if (this.largeBuffer == null)
            {
                var blockAndOffset = this.GetBlockAndRelativeOffset(fromPosition);
                int bytesWritten = 0;
                int bytesRemaining = (int)Math.Min(buffer.Length, this.length - fromPosition);

                while (bytesRemaining > 0)
                {
                    amountToCopy = Math.Min(this.blocks[blockAndOffset.Block].Length - blockAndOffset.Offset,
                                            bytesRemaining);
                    this.blocks[blockAndOffset.Block].AsSpan(blockAndOffset.Offset, amountToCopy)
                        .CopyTo(buffer.Slice(bytesWritten));

                    bytesWritten += amountToCopy;
                    bytesRemaining -= amountToCopy;

                    ++blockAndOffset.Block;
                    blockAndOffset.Offset = 0;
                }
                return bytesWritten;
            }
            amountToCopy = (int)Math.Min((long)buffer.Length, this.length - fromPosition);
            this.largeBuffer.AsSpan((int)fromPosition, amountToCopy).CopyTo(buffer);
            return amountToCopy;
        }
#endif

        private struct BlockAndOffset
        {
            public int Block;
            public int Offset;

            public BlockAndOffset(int block, int offset)
            {
                this.Block = block;
                this.Offset = offset;
            }
        }

        [MethodImpl((MethodImplOptions)256)]
        private BlockAndOffset GetBlockAndRelativeOffset(long offset)
        {
            var blockSize = this.memoryManager.BlockSize;
            int blockIndex = (int)(offset / blockSize);
            int offsetIndex = (int)(offset % blockSize);
            return new BlockAndOffset(blockIndex, offsetIndex);
        }

<<<<<<< HEAD
        private void EnsureCapacity(int newCapacity, bool throwOomExceptionOnOverCapacity = false)
=======
        private void EnsureCapacity(long newCapacity)
>>>>>>> 0105a8cf
        {
            if (newCapacity > this.memoryManager.MaximumStreamCapacity && this.memoryManager.MaximumStreamCapacity > 0)
            {
                RecyclableMemoryStreamManager.Events.Writer.MemoryStreamOverCapacity(newCapacity,
                                                                                    this.memoryManager
                                                                                        .MaximumStreamCapacity, this.tag,
                                                                                    this.AllocationStack);

                string message = $"Requested capacity is too large: {newCapacity}. Limit is {this.memoryManager.MaximumStreamCapacity}";

                if (throwOomExceptionOnOverCapacity)
                {
                    throw new OutOfMemoryException(message);
                }
                else 
                {
                    throw new InvalidOperationException(message);
                }
            }

            if (this.largeBuffer != null)
            {
                if (newCapacity > this.largeBuffer.Length)
                {
                    var newBuffer = this.memoryManager.GetLargeBuffer(newCapacity, this.tag);
                    Debug.Assert(this.length <= Int32.MaxValue);
                    this.InternalRead(newBuffer, 0, (int)this.length, 0);
                    this.ReleaseLargeBuffer();
                    this.largeBuffer = newBuffer;
                }
            }
            else
            {
                while (this.Capacity64 < newCapacity)
                {
                    blocks.Add((this.memoryManager.GetBlock()));
                }
            }
        }

        /// <summary>
        /// Release the large buffer (either stores it for eventual release or returns it immediately).
        /// </summary>
        private void ReleaseLargeBuffer()
        {
            if (this.memoryManager.AggressiveBufferReturn)
            {
                this.memoryManager.ReturnLargeBuffer(this.largeBuffer, this.tag);
            }
            else
            {
                if (this.dirtyBuffers == null)
                {
                    // We most likely will only ever need space for one
                    this.dirtyBuffers = new List<byte[]>(1);
                }
                this.dirtyBuffers.Add(this.largeBuffer);
            }

            this.largeBuffer = null;
        }
<<<<<<< HEAD
=======
#if !NET40
        [MethodImpl(MethodImplOptions.AggressiveInlining)]
#endif
        private void AssertLengthIsSmall()
        {
            Debug.Assert(this.length <= Int32.MaxValue, "this.length was assumed to be <= Int32.MaxValue, but was larger.");
        }
>>>>>>> 0105a8cf
        #endregion
    }
}<|MERGE_RESOLUTION|>--- conflicted
+++ resolved
@@ -1389,11 +1389,7 @@
             return new BlockAndOffset(blockIndex, offsetIndex);
         }
 
-<<<<<<< HEAD
-        private void EnsureCapacity(int newCapacity, bool throwOomExceptionOnOverCapacity = false)
-=======
         private void EnsureCapacity(long newCapacity)
->>>>>>> 0105a8cf
         {
             if (newCapacity > this.memoryManager.MaximumStreamCapacity && this.memoryManager.MaximumStreamCapacity > 0)
             {
@@ -1455,8 +1451,7 @@
 
             this.largeBuffer = null;
         }
-<<<<<<< HEAD
-=======
+
 #if !NET40
         [MethodImpl(MethodImplOptions.AggressiveInlining)]
 #endif
@@ -1464,7 +1459,6 @@
         {
             Debug.Assert(this.length <= Int32.MaxValue, "this.length was assumed to be <= Int32.MaxValue, but was larger.");
         }
->>>>>>> 0105a8cf
         #endregion
     }
 }