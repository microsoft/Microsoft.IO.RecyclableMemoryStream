﻿// The MIT License (MIT)
// 
// Copyright (c) 2015-2016 Microsoft
// 
// Permission is hereby granted, free of charge, to any person obtaining a copy
// of this software and associated documentation files (the "Software"), to deal
// in the Software without restriction, including without limitation the rights
// to use, copy, modify, merge, publish, distribute, sublicense, and/or sell
// copies of the Software, and to permit persons to whom the Software is
// furnished to do so, subject to the following conditions:
// 
// The above copyright notice and this permission notice shall be included in all
// copies or substantial portions of the Software.
// 
// THE SOFTWARE IS PROVIDED "AS IS", WITHOUT WARRANTY OF ANY KIND, EXPRESS OR
// IMPLIED, INCLUDING BUT NOT LIMITED TO THE WARRANTIES OF MERCHANTABILITY,
// FITNESS FOR A PARTICULAR PURPOSE AND NONINFRINGEMENT. IN NO EVENT SHALL THE
// AUTHORS OR COPYRIGHT HOLDERS BE LIABLE FOR ANY CLAIM, DAMAGES OR OTHER
// LIABILITY, WHETHER IN AN ACTION OF CONTRACT, TORT OR OTHERWISE, ARISING FROM,
// OUT OF OR IN CONNECTION WITH THE SOFTWARE OR THE USE OR OTHER DEALINGS IN THE
// SOFTWARE.

namespace Microsoft.IO
{
    using System;
#if NETCOREAPP2_1_OR_GREATER || NETSTANDARD2_1
    using System.Buffers;
#endif
    using System.Collections.Generic;
    using System.Diagnostics;
    using System.Diagnostics.CodeAnalysis;
    using System.Globalization;
    using System.IO;
    using System.Runtime.CompilerServices;
    using System.Threading;
    using System.Threading.Tasks;

    /// <summary>
    /// MemoryStream implementation that deals with pooling and managing memory streams which use potentially large
    /// buffers.
    /// </summary>
    /// <remarks>
    /// This class works in tandem with the <see cref="RecyclableMemoryStreamManager"/> to supply <c>MemoryStream</c>-derived
    /// objects to callers, while avoiding these specific problems:
    /// <list type="number">
    /// <item>
    /// <term>LOH allocations</term>
    /// <description>Since all large buffers are pooled, they will never incur a Gen2 GC</description>
    /// </item>
    /// <item>
    /// <term>Memory waste</term><description>A standard memory stream doubles its size when it runs out of room. This
    /// leads to continual memory growth as each stream approaches the maximum allowed size.</description>
    /// </item>
    /// <item>
    /// <term>Memory copying</term>
    /// <description>Each time a <c>MemoryStream</c> grows, all the bytes are copied into new buffers.
    /// This implementation only copies the bytes when <see cref="GetBuffer"/> is called.</description>
    /// </item>
    /// <item>
    /// <term>Memory fragmentation</term>
    /// <description>By using homogeneous buffer sizes, it ensures that blocks of memory
    /// can be easily reused.
    /// </description>
    /// </item>
    /// </list>
    /// <para>
    /// The stream is implemented on top of a series of uniformly-sized blocks. As the stream's length grows,
    /// additional blocks are retrieved from the memory manager. It is these blocks that are pooled, not the stream
    /// object itself.
    /// </para>
    /// <para>
    /// The biggest wrinkle in this implementation is when <see cref="GetBuffer"/> is called. This requires a single 
    /// contiguous buffer. If only a single block is in use, then that block is returned. If multiple blocks 
    /// are in use, we retrieve a larger buffer from the memory manager. These large buffers are also pooled, 
    /// split by size--they are multiples/exponentials of a chunk size (1 MB by default).
    /// </para>
    /// <para>
    /// Once a large buffer is assigned to the stream the small blocks are NEVER again used for this stream. All operations take place on the 
    /// large buffer. The large buffer can be replaced by a larger buffer from the pool as needed. All blocks and large buffers 
    /// are maintained in the stream until the stream is disposed (unless AggressiveBufferReturn is enabled in the stream manager).
    /// </para>
    /// <para>
    /// A further wrinkle is what happens when the stream is longer than the maximum allowable array length under .NET. This is allowed
    /// when only blocks are in use, and only the Read/Write APIs are used. Once a stream grows to this size, any attempt to convert it
    /// to a single buffer will result in an exception. Similarly, if a stream is already converted to use a single larger buffer, then
    /// it cannot grow beyond the limits of the maximum allowable array size.
    /// </para>
    /// <para>
    /// Any method that modifies the stream has the potential to throw an <c>OutOfMemoryException</c>, either because
    /// the stream is beyond the limits set in <c>RecyclableStreamManager</c>, or it would result in a buffer larger than
    /// the maximum array size supported by .NET.
    /// </para>
    /// </remarks>
#if NETCOREAPP2_1_OR_GREATER || NETSTANDARD2_1
    public sealed class RecyclableMemoryStream : MemoryStream, IBufferWriter<byte>
#else
    public sealed class RecyclableMemoryStream : MemoryStream
#endif
    {
        private static readonly byte[] emptyArray = new byte[0];

        /// <summary>
        /// All of these blocks must be the same size
        /// </summary>
        private readonly List<byte[]> blocks = new List<byte[]>(1);

        private readonly Guid id;

        private readonly RecyclableMemoryStreamManager memoryManager;

        private readonly string tag;

        /// <summary>
        /// This list is used to store buffers once they're replaced by something larger.
        /// This is for the cases where you have users of this class that may hold onto the buffers longer
        /// than they should and you want to prevent race conditions which could corrupt the data.
        /// </summary>
        private List<byte[]> dirtyBuffers;

        private bool disposed;

        /// <summary>
        /// This is only set by GetBuffer() if the necessary buffer is larger than a single block size, or on
        /// construction if the caller immediately requests a single large buffer.
        /// </summary>
        /// <remarks>If this field is non-null, it contains the concatenation of the bytes found in the individual
        /// blocks. Once it is created, this (or a larger) largeBuffer will be used for the life of the stream.
        /// </remarks>
        private byte[] largeBuffer;

        /// <summary>
        /// Unique identifier for this stream across its entire lifetime
        /// </summary>
        /// <exception cref="ObjectDisposedException">Object has been disposed</exception>
        internal Guid Id
        {
            get
            {
                this.CheckDisposed();
                return this.id;
            }
        }

        /// <summary>
        /// A temporary identifier for the current usage of this stream.
        /// </summary>
        /// <exception cref="ObjectDisposedException">Object has been disposed</exception>
        internal string Tag
        {
            get
            {
                this.CheckDisposed();
                return this.tag;
            }
        }

        /// <summary>
        /// Gets the memory manager being used by this stream.
        /// </summary>
        /// <exception cref="ObjectDisposedException">Object has been disposed</exception>
        internal RecyclableMemoryStreamManager MemoryManager
        {
            get
            {
                this.CheckDisposed();
                return this.memoryManager;
            }
        }

        /// <summary>
        /// Callstack of the constructor. It is only set if <see cref="RecyclableMemoryStreamManager.GenerateCallStacks"/> is true,
        /// which should only be in debugging situations.
        /// </summary>
        internal string AllocationStack { get; }

        /// <summary>
        /// Callstack of the <see cref="Dispose(bool)"/> call. It is only set if <see cref="RecyclableMemoryStreamManager.GenerateCallStacks"/> is true,
        /// which should only be in debugging situations.
        /// </summary>
        internal string DisposeStack { get; private set; }

        #region Constructors
        /// <summary>
        /// Allocate a new RecyclableMemoryStream object.
        /// </summary>
        /// <param name="memoryManager">The memory manager</param>
        public RecyclableMemoryStream(RecyclableMemoryStreamManager memoryManager)
            : this(memoryManager, Guid.NewGuid(), null, 0, null) { }

        /// <summary>
        /// Allocate a new <c>RecyclableMemoryStream</c> object.
        /// </summary>
        /// <param name="memoryManager">The memory manager</param>
        /// <param name="id">A unique identifier which can be used to trace usages of the stream.</param>
        public RecyclableMemoryStream(RecyclableMemoryStreamManager memoryManager, Guid id)
            : this(memoryManager, id, null, 0, null) { }

        /// <summary>
        /// Allocate a new <c>RecyclableMemoryStream</c> object
        /// </summary>
        /// <param name="memoryManager">The memory manager</param>
        /// <param name="tag">A string identifying this stream for logging and debugging purposes</param>
        public RecyclableMemoryStream(RecyclableMemoryStreamManager memoryManager, string tag)
            : this(memoryManager, Guid.NewGuid(), tag, 0, null) { }

        /// <summary>
        /// Allocate a new <c>RecyclableMemoryStream</c> object
        /// </summary>
        /// <param name="memoryManager">The memory manager</param>
        /// <param name="id">A unique identifier which can be used to trace usages of the stream.</param>
        /// <param name="tag">A string identifying this stream for logging and debugging purposes</param>
        public RecyclableMemoryStream(RecyclableMemoryStreamManager memoryManager, Guid id, string tag)
            : this(memoryManager, id, tag, 0, null) { }

        /// <summary>
        /// Allocate a new <c>RecyclableMemoryStream</c> object
        /// </summary>
        /// <param name="memoryManager">The memory manager</param>
        /// <param name="tag">A string identifying this stream for logging and debugging purposes</param>
        /// <param name="requestedSize">The initial requested size to prevent future allocations</param>
        public RecyclableMemoryStream(RecyclableMemoryStreamManager memoryManager, string tag, int requestedSize)
            : this(memoryManager, Guid.NewGuid(), tag, requestedSize, null) { }

        /// <summary>
        /// Allocate a new <c>RecyclableMemoryStream</c> object
        /// </summary>
        /// <param name="memoryManager">The memory manager</param>
        /// <param name="tag">A string identifying this stream for logging and debugging purposes</param>
        /// <param name="requestedSize">The initial requested size to prevent future allocations</param>
        public RecyclableMemoryStream(RecyclableMemoryStreamManager memoryManager, string tag, long requestedSize)
            : this(memoryManager, Guid.NewGuid(), tag, requestedSize, null) { }

        /// <summary>
        /// Allocate a new <c>RecyclableMemoryStream</c> object
        /// </summary>
        /// <param name="memoryManager">The memory manager</param>
        /// <param name="id">A unique identifier which can be used to trace usages of the stream.</param>
        /// <param name="tag">A string identifying this stream for logging and debugging purposes</param>
        /// <param name="requestedSize">The initial requested size to prevent future allocations</param>
        public RecyclableMemoryStream(RecyclableMemoryStreamManager memoryManager, Guid id, string tag, int requestedSize)
            : this(memoryManager, id, tag, requestedSize, null) { }

        /// <summary>
        /// Allocate a new <c>RecyclableMemoryStream</c> object
        /// </summary>
        /// <param name="memoryManager">The memory manager</param>
        /// <param name="id">A unique identifier which can be used to trace usages of the stream.</param>
        /// <param name="tag">A string identifying this stream for logging and debugging purposes</param>
        /// <param name="requestedSize">The initial requested size to prevent future allocations</param>
        public RecyclableMemoryStream(RecyclableMemoryStreamManager memoryManager, Guid id, string tag, long requestedSize)
            : this(memoryManager, id, tag, requestedSize, null) { }

        /// <summary>
        /// Allocate a new <c>RecyclableMemoryStream</c> object
        /// </summary>
        /// <param name="memoryManager">The memory manager</param>
        /// <param name="id">A unique identifier which can be used to trace usages of the stream.</param>
        /// <param name="tag">A string identifying this stream for logging and debugging purposes</param>
        /// <param name="requestedSize">The initial requested size to prevent future allocations</param>
        /// <param name="initialLargeBuffer">An initial buffer to use. This buffer will be owned by the stream and returned to the memory manager upon Dispose.</param>
        internal RecyclableMemoryStream(RecyclableMemoryStreamManager memoryManager, Guid id, string tag, long requestedSize, byte[] initialLargeBuffer)
            : base(emptyArray)
        {
            this.memoryManager = memoryManager;
            this.id = id;
            this.tag = tag;
            
            var actualRequestedSize = requestedSize;
            if (actualRequestedSize < this.memoryManager.BlockSize)
            {
                actualRequestedSize = this.memoryManager.BlockSize;
            }

            if (initialLargeBuffer == null)
            {
                this.EnsureCapacity(actualRequestedSize);
            }
            else
            {
                this.largeBuffer = initialLargeBuffer;
            }

            if (this.memoryManager.GenerateCallStacks)
            {
                this.AllocationStack = Environment.StackTrace;
            }

            this.memoryManager.ReportStreamCreated(this.id, this.tag, requestedSize, actualRequestedSize);
        }
        #endregion

        #region Dispose and Finalize
        /// <summary>
        /// The finalizer will be called when a stream is not disposed properly. 
        /// </summary>
        /// <remarks>Failing to dispose indicates a bug in the code using streams. Care should be taken to properly account for stream lifetime.</remarks>
        ~RecyclableMemoryStream()
        {
            this.Dispose(false);
        }

        /// <summary>
        /// Returns the memory used by this stream back to the pool.
        /// </summary>
        /// <param name="disposing">Whether we're disposing (true), or being called by the finalizer (false)</param>
        protected override void Dispose(bool disposing)
        {
            if (this.disposed)
            {
                string doubleDisposeStack = null;
                if (this.memoryManager.GenerateCallStacks)
                {
                    doubleDisposeStack = Environment.StackTrace;
                }

                this.memoryManager.ReportStreamDoubleDisposed(this.id, this.tag, this.AllocationStack, this.DisposeStack, doubleDisposeStack);
                return;
            }

            this.disposed = true;

            if (this.memoryManager.GenerateCallStacks)
            {
                this.DisposeStack = Environment.StackTrace;
            }

            this.memoryManager.ReportStreamDisposed(this.id, this.tag, this.AllocationStack, this.DisposeStack);

            if (disposing)
            {
                GC.SuppressFinalize(this);
            }
            else
            {
                // We're being finalized.
                this.memoryManager.ReportStreamFinalized(this.id, this.tag, this.AllocationStack);

                if (AppDomain.CurrentDomain.IsFinalizingForUnload())
                {
                    // If we're being finalized because of a shutdown, don't go any further.
                    // We have no idea what's already been cleaned up. Triggering events may cause
                    // a crash.
                    base.Dispose(disposing);
                    return;
                }
                
            }

            this.memoryManager.ReportStreamLength(this.length);

            if (this.largeBuffer != null)
            {
                this.memoryManager.ReturnLargeBuffer(this.largeBuffer, this.id, this.tag);
            }

            if (this.dirtyBuffers != null)
            {
                foreach (var buffer in this.dirtyBuffers)
                {
                    this.memoryManager.ReturnLargeBuffer(buffer, this.id, this.tag);
                }
            }

            this.memoryManager.ReturnBlocks(this.blocks, this.id, this.tag);
            this.blocks.Clear();

            base.Dispose(disposing);
        }

        /// <summary>
        /// Equivalent to <c>Dispose</c>
        /// </summary>
        public override void Close()
        {
            this.Dispose(true);
        }
        #endregion

        #region MemoryStream overrides
        /// <summary>
        /// Gets or sets the capacity
        /// </summary>
        /// <remarks>
        /// <para>
        /// Capacity is always in multiples of the memory manager's block size, unless
        /// the large buffer is in use.  Capacity never decreases during a stream's lifetime. 
        /// Explicitly setting the capacity to a lower value than the current value will have no effect. 
        /// This is because the buffers are all pooled by chunks and there's little reason to 
        /// allow stream truncation.
        /// </para>
        /// <para>
        /// Writing past the current capacity will cause <see cref="Capacity"/> to automatically increase, until MaximumStreamCapacity is reached.
        /// </para>
        /// <para>
        /// If the capacity is larger than <c>int.MaxValue</c>, then <c>int.MaxValue</c> will be returned. If you anticipate using
        /// larger streams, use the <see cref="Capacity64"/> property instead.
        /// </para>
        /// </remarks>
        /// <exception cref="ObjectDisposedException">Object has been disposed</exception>
        public override int Capacity
        {
            get
            {
                this.CheckDisposed();
                if (this.largeBuffer != null)
                {
                    return this.largeBuffer.Length;
                }

                long size = (long)this.blocks.Count * this.memoryManager.BlockSize;
                if (size > int.MaxValue)
                {
                    throw new InvalidOperationException("Capacity is larger than int.MaxValue. Use Capacity64 instead");
                }
                return (int)size;
            }
            set
            {
                this.CheckDisposed();
                this.EnsureCapacity(value);
            }
        }
        
        /// <summary>
        /// Returns a 64-bit version of capacity, for streams larger than <c>int.MaxValue</c> in length.
        /// </summary>
        public long Capacity64
        {
            get
            {
                this.CheckDisposed();
                if (this.largeBuffer != null)
                {
                    return this.largeBuffer.Length;
                }

                long size = (long)this.blocks.Count * this.memoryManager.BlockSize;
                return size;
            }
            set
            {
                this.CheckDisposed();
                this.EnsureCapacity(value);
            }
        }

        private long length;

        /// <summary>
        /// Gets the number of bytes written to this stream.
        /// </summary>
        /// <exception cref="ObjectDisposedException">Object has been disposed</exception>
        /// <remarks>If the buffer has already been converted to a large buffer, then the maximum length is limited by the maximum allowed array length in .NET.</remarks>
        public override long Length
        {
            get
            {
                this.CheckDisposed();
                return this.length;
            }
        }

        private long position;

        /// <summary>
        /// Gets the current position in the stream
        /// </summary>
        /// <exception cref="ObjectDisposedException">Object has been disposed</exception>
        /// <exception cref="ArgumentOutOfRangeException">A negative value was passed</exception>
        /// <exception cref="InvalidOperationException">Stream is in large-buffer mode, but an attempt was made to set the position past the maximum allowed array length.</exception>
        /// <remarks>If the buffer has already been converted to a large buffer, then the maximum length (and thus position) is limited by the maximum allowed array length in .NET.</remarks>
        public override long Position
        {
            get
            {
                this.CheckDisposed();
                return this.position;
            }
            set
            {
                this.CheckDisposed();
                if (value < 0)
                {
                    throw new ArgumentOutOfRangeException("value", "value must be non-negative");
                }
                
                if (this.largeBuffer != null && value > RecyclableMemoryStreamManager.MaxArrayLength)
                {
                    throw new InvalidOperationException($"Once the stream is converted to a single large buffer, position cannot be set past {RecyclableMemoryStreamManager.MaxArrayLength}");
                }
                this.position = value;
            }
        }

        /// <summary>
        /// Whether the stream can currently read
        /// </summary>
        public override bool CanRead => !this.Disposed;

        /// <summary>
        /// Whether the stream can currently seek
        /// </summary>
        public override bool CanSeek => !this.Disposed;

        /// <summary>
        /// Always false
        /// </summary>
        public override bool CanTimeout => false;

        /// <summary>
        /// Whether the stream can currently write
        /// </summary>
        public override bool CanWrite => !this.Disposed;

        /// <summary>
        /// Returns a single buffer containing the contents of the stream.
        /// The buffer may be longer than the stream length.
        /// </summary>
        /// <returns>A byte[] buffer</returns>
        /// <remarks>IMPORTANT: Doing a <see cref="Write(byte[], int, int)"/> after calling <c>GetBuffer</c> invalidates the buffer. The old buffer is held onto
        /// until <see cref="Dispose(bool)"/> is called, but the next time <c>GetBuffer</c> is called, a new buffer from the pool will be required.</remarks>
        /// <exception cref="ObjectDisposedException">Object has been disposed</exception>
        /// <exception cref="OutOfMemoryException">stream is too large for a contiguous buffer</exception>
        public override byte[] GetBuffer()
        {
            this.CheckDisposed();

            if (this.largeBuffer != null)
            {
                return this.largeBuffer;
            }

            if (this.blocks.Count == 1)
            {
                return this.blocks[0];
            }

            // Buffer needs to reflect the capacity, not the length, because
            // it's possible that people will manipulate the buffer directly
            // and set the length afterward. Capacity sets the expectation
            // for the size of the buffer.

            var newBuffer = this.memoryManager.GetLargeBuffer(this.Capacity64, this.id, this.tag);

            // InternalRead will check for existence of largeBuffer, so make sure we
            // don't set it until after we've copied the data.
            AssertLengthIsSmall();
            this.InternalRead(newBuffer, 0, (int)this.length, 0);
            this.largeBuffer = newBuffer;

            if (this.blocks.Count > 0 && this.memoryManager.AggressiveBufferReturn)
            {
                this.memoryManager.ReturnBlocks(this.blocks, this.id, this.tag);
                this.blocks.Clear();
            }

            return this.largeBuffer;
        }

        /// <summary>Asynchronously reads all the bytes from the current position in this stream and writes them to another stream.</summary>
        /// <param name="destination">The stream to which the contents of the current stream will be copied.</param>
        /// <param name="bufferSize">This parameter is ignored.</param>
        /// <param name="cancellationToken">The token to monitor for cancellation requests.</param>
        /// <returns>A task that represents the asynchronous copy operation.</returns>
        /// <exception cref="T:System.ArgumentNullException">
        ///   <paramref name="destination" /> is <see langword="null" />.</exception>
        /// <exception cref="T:System.ObjectDisposedException">Either the current stream or the destination stream is disposed.</exception>
        /// <exception cref="T:System.NotSupportedException">The current stream does not support reading, or the destination stream does not support writing.</exception>
        /// <remarks>Similarly to <c>MemoryStream</c>'s behavior, <c>CopyToAsync</c> will adjust the source stream's position by the number of bytes written to the destination stream, as a Read would do.</remarks>
        public override Task CopyToAsync(Stream destination, int bufferSize, CancellationToken cancellationToken)
        {
            if (destination == null)
            {
                throw new ArgumentNullException(nameof(destination));
            }

            CheckDisposed();

            if (this.length == 0)
            {
                return Task.CompletedTask;
            }

            long startPos = this.position;
            var count = this.length - startPos;
            this.position += count;

            if (destination is MemoryStream destinationRMS)
            {                
                this.WriteTo(destinationRMS, startPos, count);
                return Task.CompletedTask;
            }
            else
            {
                if (this.largeBuffer == null)
                {
                    if (this.blocks.Count == 1)
                    {
                        AssertLengthIsSmall();
                        return destination.WriteAsync(this.blocks[0], (int)startPos, (int)count, cancellationToken);
                    }
                    else
                    {
                        return CopyToAsyncImpl(cancellationToken, count);

                        async Task CopyToAsyncImpl(CancellationToken ct, long totalBytesToWrite)
                        {                            
                            var bytesRemaining = totalBytesToWrite;
                            var totalBytesToaDd = bytesRemaining;
                            var blockAndOffset = this.GetBlockAndRelativeOffset(startPos);
                            int currentBlock = blockAndOffset.Block;
                            var currentOffset = blockAndOffset.Offset;
                            while (bytesRemaining > 0)
                            {
                                int amountToCopy = (int)Math.Min(this.blocks[currentBlock].Length - currentOffset, bytesRemaining);
                                await destination.WriteAsync(this.blocks[currentBlock], currentOffset, amountToCopy, ct);
                                bytesRemaining -= amountToCopy;
                                ++currentBlock;
                                currentOffset = 0;
                            }
                        }
                    }
                }
                else
                {
                    AssertLengthIsSmall();
                    return destination.WriteAsync(this.largeBuffer, (int)startPos, (int)count, cancellationToken);
                }
            }
        }

#if NETCOREAPP2_1_OR_GREATER || NETSTANDARD2_1
        private byte[] bufferWriterTempBuffer;

        /// <summary>
        /// Notifies the stream that <paramref name="count"/> bytes were written to the buffer returned by <see cref="GetMemory(int)"/> or <see cref="GetSpan(int)"/>.
        /// Seeks forward by <paramref name="count"/> bytes.
        /// </summary>
        /// <remarks>
        /// You must request a new buffer after calling Advance to continue writing more data and cannot write to a previously acquired buffer.
        /// </remarks>
        /// <param name="count">How many bytes to advance</param>
        /// <exception cref="ObjectDisposedException">Object has been disposed</exception>
        /// <exception cref="ArgumentOutOfRangeException"><paramref name="count"/> is negative</exception>
        /// <exception cref="InvalidOperationException"><paramref name="count"/> is larger than the size of the previously requested buffer</exception>
        public void Advance(int count)
        {
            this.CheckDisposed();
            if (count < 0)
            {
                throw new ArgumentOutOfRangeException(nameof(count), $"{nameof(count)} must be non-negative.");
            }

            byte[] buffer = this.bufferWriterTempBuffer;
            if (buffer != null)
            {
                if (count > buffer.Length)
                {
                    throw new InvalidOperationException($"Cannot advance past the end of the buffer, which has a size of {buffer.Length}.");
                }

                this.Write(buffer, 0, count);
                this.ReturnTempBuffer(buffer);
                this.bufferWriterTempBuffer = null;
            }
            else
            {
                long bufferSize = this.largeBuffer == null
                    ? this.memoryManager.BlockSize - this.GetBlockAndRelativeOffset(this.position).Offset
                    : this.largeBuffer.Length - this.position;

                if (count > bufferSize)
                {
                    throw new InvalidOperationException($"Cannot advance past the end of the buffer, which has a size of {bufferSize}.");
                }

                this.position += count;
                this.length = Math.Max(this.position, this.length);
            }
        }

        private void ReturnTempBuffer(byte[] buffer)
        {
            if (buffer.Length == this.memoryManager.BlockSize)
            {
                this.memoryManager.ReturnBlock(buffer, this.id, this.tag);
            }
            else
            {
                this.memoryManager.ReturnLargeBuffer(buffer, this.id, this.tag);
            }
        }

        /// <inheritdoc/>
        /// <remarks>
        /// IMPORTANT: Calling Write(), GetBuffer(), TryGetBuffer(), Seek(), GetLength(), Advance(),
        /// or setting Position after calling GetMemory() invalidates the memory.
        /// </remarks>
        public Memory<byte> GetMemory(int sizeHint = 0) => this.GetWritableBuffer(sizeHint);

        /// <inheritdoc/>
        /// <remarks>
        /// IMPORTANT: Calling Write(), GetBuffer(), TryGetBuffer(), Seek(), GetLength(), Advance(),
        /// or setting Position after calling GetMemory() invalidates the memory.
        /// </remarks>
        public Span<byte> GetSpan(int sizeHint = 0) => this.GetWritableBuffer(sizeHint);

        /// <summary>
        /// When callers to GetSpan() or GetMemory() request a buffer that is larger than the remaining size of the current block
        /// this method return a temp buffer. When Advance() is called, that temp buffer is then copied into the stream.
        /// </summary>
        private ArraySegment<byte> GetWritableBuffer(int minimumBufferSize)
        {
            this.CheckDisposed();
            if (minimumBufferSize < 0)
            {
                throw new ArgumentOutOfRangeException("sizeHint", $"sizeHint must be non-negative");
            }

            if (minimumBufferSize == 0) 
            { 
                minimumBufferSize = 1; 
            }

            this.EnsureCapacity(this.position + minimumBufferSize);
            if (this.bufferWriterTempBuffer != null)
            {
                this.ReturnTempBuffer(this.bufferWriterTempBuffer);
                this.bufferWriterTempBuffer = null;
            }

            if (this.largeBuffer != null)
            {
                return new ArraySegment<byte>(this.largeBuffer, (int)this.position, this.largeBuffer.Length - (int)this.position);
            }

            BlockAndOffset blockAndOffset = this.GetBlockAndRelativeOffset(this.position);
            int remainingBytesInBlock = this.MemoryManager.BlockSize - blockAndOffset.Offset;
            if (remainingBytesInBlock >= minimumBufferSize)
            {
                return new ArraySegment<byte>(this.blocks[blockAndOffset.Block], blockAndOffset.Offset, this.MemoryManager.BlockSize - blockAndOffset.Offset);
            }

            this.bufferWriterTempBuffer = minimumBufferSize > this.memoryManager.BlockSize ?
                this.memoryManager.GetLargeBuffer(minimumBufferSize, this.id, this.tag) :
                this.memoryManager.GetBlock();

            return new ArraySegment<byte>(this.bufferWriterTempBuffer);
        }

        /// <summary>
        /// Returns a sequence containing the contents of the stream.
        /// </summary>
        /// <returns>A ReadOnlySequence of bytes</returns>
        /// <remarks>IMPORTANT: Calling Write(), GetMemory(), GetSpan(), Dispose(), or Close() after calling GetReadOnlySequence() invalidates the sequence.</remarks>
        /// <exception cref="ObjectDisposedException">Object has been disposed</exception>
        public ReadOnlySequence<byte> GetReadOnlySequence()
        {
            this.CheckDisposed();

            if (this.largeBuffer != null)
            {
                AssertLengthIsSmall();
                return new ReadOnlySequence<byte>(this.largeBuffer, 0, (int)this.length);
            }

            if (this.blocks.Count == 1)
            {
                AssertLengthIsSmall();
                return new ReadOnlySequence<byte>(this.blocks[0], 0, (int)this.length);
            }

            BlockSegment first = new BlockSegment(this.blocks[0]);
            BlockSegment last = first;
            
            for (int blockIdx = 1; blockIdx < blocks.Count; blockIdx++)
            {
                last = last.Append(this.blocks[blockIdx]);
            }

            return new ReadOnlySequence<byte>(first, 0, last, (int)(this.length - last.RunningIndex));
        }

        private sealed class BlockSegment : ReadOnlySequenceSegment<byte>
        {
            public BlockSegment(Memory<byte> memory) => Memory = memory;

            public BlockSegment Append(Memory<byte> memory)
            {
                var nextSegment = new BlockSegment(memory) { RunningIndex = RunningIndex + Memory.Length };
                Next = nextSegment;
                return nextSegment;
            }
        }
#endif

        /// <summary>
        /// Returns an <c>ArraySegment</c> that wraps a single buffer containing the contents of the stream.
        /// </summary>
        /// <param name="buffer">An <c>ArraySegment</c> containing a reference to the underlying bytes.</param>
        /// <returns>Returns true if a buffer can be returned; otherwise, false</returns>
        public override bool TryGetBuffer(out ArraySegment<byte> buffer)
        {
            this.CheckDisposed();

            try
            {
                if (this.length <= RecyclableMemoryStreamManager.MaxArrayLength)
                {
                    buffer = new ArraySegment<byte>(this.GetBuffer(), 0, (int)this.Length);
                    return true;
                }
            }
            catch(OutOfMemoryException)
            {
                
            }

#if NETCOREAPP2_1 || NETSTANDARD2_1
            buffer = ArraySegment<byte>.Empty;
#else
            buffer = new ArraySegment<byte>();
#endif
            return false;
        }

        /// <summary>
        /// Returns a new array with a copy of the buffer's contents. You should almost certainly be using <see cref="GetBuffer"/> combined with the <see cref="Length"/> to 
        /// access the bytes in this stream. Calling <c>ToArray</c> will destroy the benefits of pooled buffers, but it is included
        /// for the sake of completeness.
        /// </summary>
        /// <exception cref="ObjectDisposedException">Object has been disposed</exception>
        /// <exception cref="NotSupportedException">The current <see cref="RecyclableMemoryStreamManager"/>object disallows <c>ToArray</c> calls.</exception>
        /// <exception cref="OutOfMemoryException">The length of the stream is too long for a contiguous array</exception>
#pragma warning disable CS0809
        [Obsolete("This method has degraded performance vs. GetBuffer and should be avoided.")]
        public override byte[] ToArray()
        {
            this.CheckDisposed();

            string stack = this.memoryManager.GenerateCallStacks ? Environment.StackTrace : null;
            this.memoryManager.ReportStreamToArray(this.id, this.tag, stack, this.length);

            if (this.memoryManager.ThrowExceptionOnToArray)
            {
                throw new NotSupportedException("The underlying RecyclableMemoryStreamManager is configured to not allow calls to ToArray.");
            }

            var newBuffer = new byte[this.Length];

            Debug.Assert(this.length <= Int32.MaxValue);
            this.InternalRead(newBuffer, 0, (int)this.length, 0);

            return newBuffer;
        }
#pragma warning restore CS0809

        /// <summary>
        /// Reads from the current position into the provided buffer
        /// </summary>
        /// <param name="buffer">Destination buffer</param>
        /// <param name="offset">Offset into buffer at which to start placing the read bytes.</param>
        /// <param name="count">Number of bytes to read.</param>
        /// <returns>The number of bytes read</returns>
        /// <exception cref="ArgumentNullException">buffer is null</exception>
        /// <exception cref="ArgumentOutOfRangeException">offset or count is less than 0</exception>
        /// <exception cref="ArgumentException">offset subtracted from the buffer length is less than count</exception>
        /// <exception cref="ObjectDisposedException">Object has been disposed</exception>
        public override int Read(byte[] buffer, int offset, int count)
        {
            return this.SafeRead(buffer, offset, count, ref this.position);
        }

        /// <summary>
        /// Reads from the specified position into the provided buffer
        /// </summary>
        /// <param name="buffer">Destination buffer</param>
        /// <param name="offset">Offset into buffer at which to start placing the read bytes.</param>
        /// <param name="count">Number of bytes to read.</param>
        /// <param name="streamPosition">Position in the stream to start reading from</param>
        /// <returns>The number of bytes read</returns>
        /// <exception cref="ArgumentNullException">buffer is null</exception>
        /// <exception cref="ArgumentOutOfRangeException">offset or count is less than 0</exception>
        /// <exception cref="ArgumentException">offset subtracted from the buffer length is less than count</exception>
        /// <exception cref="ObjectDisposedException">Object has been disposed</exception>
        /// <exception cref="InvalidOperationException">Stream position is beyond <c>int.MaxValue</c></exception>
        public int SafeRead(byte[] buffer, int offset, int count, ref int streamPosition)
        {
            long longPosition = streamPosition;
            var retVal = this.SafeRead(buffer, offset, count, ref longPosition);
            if (longPosition > int.MaxValue)
            {
                throw new InvalidOperationException("Stream position is beyond int.MaxValue. Use SafeRead(byte[], int, int, ref long) override.");
            }
            streamPosition = (int)longPosition;
            return retVal;
        }

        /// <summary>
        /// Reads from the specified position into the provided buffer
        /// </summary>
        /// <param name="buffer">Destination buffer</param>
        /// <param name="offset">Offset into buffer at which to start placing the read bytes.</param>
        /// <param name="count">Number of bytes to read.</param>
        /// <param name="streamPosition">Position in the stream to start reading from</param>
        /// <returns>The number of bytes read</returns>
        /// <exception cref="ArgumentNullException">buffer is null</exception>
        /// <exception cref="ArgumentOutOfRangeException">offset or count is less than 0</exception>
        /// <exception cref="ArgumentException">offset subtracted from the buffer length is less than count</exception>
        /// <exception cref="ObjectDisposedException">Object has been disposed</exception>
        public int SafeRead(byte[] buffer, int offset, int count, ref long streamPosition)
        {
            this.CheckDisposed();
            if (buffer == null)
            {
                throw new ArgumentNullException(nameof(buffer));
            }

            if (offset < 0)
            {
                throw new ArgumentOutOfRangeException(nameof(offset), "offset cannot be negative");
            }

            if (count < 0)
            {
                throw new ArgumentOutOfRangeException(nameof(count), "count cannot be negative");
            }

            if (offset + count > buffer.Length)
            {
                throw new ArgumentException("buffer length must be at least offset + count");
            }

            int amountRead = this.InternalRead(buffer, offset, count, streamPosition);
            streamPosition += amountRead;
            return amountRead;
        }

<<<<<<< HEAD


#if NETCOREAPP2_1_OR_GREATER || NETSTANDARD2_1
=======
#if NETCOREAPP2_1 || NETSTANDARD2_1
>>>>>>> 870865ba
        /// <summary>
        /// Reads from the current position into the provided buffer
        /// </summary>
        /// <param name="buffer">Destination buffer</param>
        /// <returns>The number of bytes read</returns>
        /// <exception cref="ObjectDisposedException">Object has been disposed</exception>
        public override int Read(Span<byte> buffer)
        {
            return this.SafeRead(buffer, ref this.position);
        }

        /// <summary>
        /// Reads from the specified position into the provided buffer
        /// </summary>
        /// <param name="buffer">Destination buffer</param>
        /// <param name="streamPosition">Position in the stream to start reading from</param>
        /// <returns>The number of bytes read</returns>
        /// <exception cref="ObjectDisposedException">Object has been disposed</exception>
        /// <exception cref="InvalidOperationException">Stream position is beyond <c>int.MaxValue</c></exception>
        public int SafeRead(Span<byte> buffer, ref int streamPosition)
        {
            long longPosition = streamPosition;
            int retVal = this.SafeRead(buffer, ref longPosition);
            if (longPosition > int.MaxValue)
            {
                throw new InvalidOperationException("Stream position is beyond int.MaxValue. Use SafeRead(Span<byte>, ref long) override.");
            }
            streamPosition = (int)longPosition;
            return retVal;
        }

        /// <summary>
        /// Reads from the specified position into the provided buffer
        /// </summary>
        /// <param name="buffer">Destination buffer</param>
        /// <param name="streamPosition">Position in the stream to start reading from</param>
        /// <returns>The number of bytes read</returns>
        /// <exception cref="ObjectDisposedException">Object has been disposed</exception>
        public int SafeRead(Span<byte> buffer, ref long streamPosition)
        {
            this.CheckDisposed();

            int amountRead = this.InternalRead(buffer, streamPosition);
            streamPosition += amountRead;
            return amountRead;
        }
#endif
        
        /// <summary>
        /// Writes the buffer to the stream
        /// </summary>
        /// <param name="buffer">Source buffer</param>
        /// <param name="offset">Start position</param>
        /// <param name="count">Number of bytes to write</param>
        /// <exception cref="ArgumentNullException">buffer is null</exception>
        /// <exception cref="ArgumentOutOfRangeException">offset or count is negative</exception>
        /// <exception cref="ArgumentException">buffer.Length - offset is not less than count</exception>
        /// <exception cref="ObjectDisposedException">Object has been disposed</exception>
        public override void Write(byte[] buffer, int offset, int count)
        {
            this.CheckDisposed();
            if (buffer == null)
            {
                throw new ArgumentNullException(nameof(buffer));
            }

            if (offset < 0)
            {
                throw new ArgumentOutOfRangeException(nameof(offset), offset,
                                                      "Offset must be in the range of 0 - buffer.Length-1");
            }

            if (count < 0)
            {
                throw new ArgumentOutOfRangeException(nameof(count), count, "count must be non-negative");
            }

            if (count + offset > buffer.Length)
            {
                throw new ArgumentException("count must be greater than buffer.Length - offset");
            }

            int blockSize = this.memoryManager.BlockSize;
            long end = (long)this.position + count;

            this.EnsureCapacity(end);

            if (this.largeBuffer == null)
            {
                int bytesRemaining = count;
                int bytesWritten = 0;
                var blockAndOffset = this.GetBlockAndRelativeOffset(this.position);

                while (bytesRemaining > 0)
                {
                    byte[] currentBlock = this.blocks[blockAndOffset.Block];
                    int remainingInBlock = blockSize - blockAndOffset.Offset;
                    int amountToWriteInBlock = Math.Min(remainingInBlock, bytesRemaining);

                    Buffer.BlockCopy(buffer, offset + bytesWritten, currentBlock, blockAndOffset.Offset,
                                     amountToWriteInBlock);

                    bytesRemaining -= amountToWriteInBlock;
                    bytesWritten += amountToWriteInBlock;

                    ++blockAndOffset.Block;
                    blockAndOffset.Offset = 0;
                }
            }
            else
            {
                Buffer.BlockCopy(buffer, offset, this.largeBuffer, (int)this.position, count);
            }
            this.position = end;
            this.length = Math.Max(this.position, this.length);
        }

#if NETCOREAPP2_1_OR_GREATER || NETSTANDARD2_1
        /// <summary>
        /// Writes the buffer to the stream
        /// </summary>
        /// <param name="source">Source buffer</param>
        /// <exception cref="ArgumentNullException">buffer is null</exception>
        /// <exception cref="ObjectDisposedException">Object has been disposed</exception>
        public override void Write(ReadOnlySpan<byte> source)
        {
            this.CheckDisposed();

            int blockSize = this.memoryManager.BlockSize;
            long end = (long)this.position + source.Length;

            this.EnsureCapacity(end);

            if (this.largeBuffer == null)
            {
                var blockAndOffset = this.GetBlockAndRelativeOffset(this.position);

                while (source.Length > 0)
                {
                    byte[] currentBlock = this.blocks[blockAndOffset.Block];
                    int remainingInBlock = blockSize - blockAndOffset.Offset;
                    int amountToWriteInBlock = Math.Min(remainingInBlock, source.Length);

                    source.Slice(0, amountToWriteInBlock)
                        .CopyTo(currentBlock.AsSpan(blockAndOffset.Offset));

                    source = source.Slice(amountToWriteInBlock);

                    ++blockAndOffset.Block;
                    blockAndOffset.Offset = 0;
                }
            }
            else
            {
                source.CopyTo(this.largeBuffer.AsSpan((int)this.position));
            }
            this.position = end;
            this.length = Math.Max(this.position, this.length);
        }
#endif

        /// <summary>
        /// Returns a useful string for debugging. This should not normally be called in actual production code.
        /// </summary>
        public override string ToString()
        {
            return $"Id = {this.Id}, Tag = {this.Tag}, Length = {this.Length:N0} bytes";
        }

        /// <summary>
        /// Writes a single byte to the current position in the stream.
        /// </summary>
        /// <param name="value">byte value to write</param>
        /// <exception cref="ObjectDisposedException">Object has been disposed</exception>
        public override void WriteByte(byte value)
        {
            this.CheckDisposed();

            long end = (long)this.position + 1;

            if (this.largeBuffer == null)
            {
                var blockSize = this.memoryManager.BlockSize;

                var block = (int)(this.position / blockSize);

                if (block >= this.blocks.Count)
                {
                    this.EnsureCapacity(end);
                }

                this.blocks[block][this.position % blockSize] = value;
            }
            else
            {
                if (this.position >= this.largeBuffer.Length)
                {
                    this.EnsureCapacity(end);
                }

                this.largeBuffer[this.position] = value;
            }

            this.position = end;

            if (this.position > this.length)
            {
                this.length = this.position;
            }
        }

        /// <summary>
        /// Reads a single byte from the current position in the stream.
        /// </summary>
        /// <returns>The byte at the current position, or -1 if the position is at the end of the stream.</returns>
        /// <exception cref="ObjectDisposedException">Object has been disposed</exception>
        public override int ReadByte()
        {
            return this.SafeReadByte(ref this.position);
        }

        /// <summary>
        /// Reads a single byte from the specified position in the stream.
        /// </summary>
        /// <param name="streamPosition">The position in the stream to read from</param>
        /// <returns>The byte at the current position, or -1 if the position is at the end of the stream.</returns>
        /// <exception cref="ObjectDisposedException">Object has been disposed</exception>
        /// <exception cref="InvalidOperationException">Stream position is beyond <c>int.MaxValue</c></exception>
        public int SafeReadByte(ref int streamPosition)
        {
            long longPosition = streamPosition;
            int retVal = this.SafeReadByte(ref longPosition);
            if (longPosition > int.MaxValue)
            {
                throw new InvalidOperationException("Stream position is beyond int.MaxValue. Use SafeReadByte(ref long) override.");
            }
            streamPosition = (int)longPosition;
            return retVal;
        }

        /// <summary>
        /// Reads a single byte from the specified position in the stream.
        /// </summary>
        /// <param name="streamPosition">The position in the stream to read from</param>
        /// <returns>The byte at the current position, or -1 if the position is at the end of the stream.</returns>
        /// <exception cref="ObjectDisposedException">Object has been disposed</exception>
        public int SafeReadByte(ref long streamPosition)
        {
            this.CheckDisposed();
            if (streamPosition == this.length)
            {
                return -1;
            }
            byte value;
            if (this.largeBuffer == null)
            {
                var blockAndOffset = this.GetBlockAndRelativeOffset(streamPosition);
                value = this.blocks[blockAndOffset.Block][blockAndOffset.Offset];
            }
            else
            {
                value = this.largeBuffer[streamPosition];
            }
            streamPosition++;
            return value;
        }

        /// <summary>
        /// Sets the length of the stream
        /// </summary>
        /// <exception cref="ArgumentOutOfRangeException">value is negative or larger than <see cref="RecyclableMemoryStreamManager.MaximumStreamCapacity"/></exception>
        /// <exception cref="ObjectDisposedException">Object has been disposed</exception>
        public override void SetLength(long value)
        {
            this.CheckDisposed();
            if (value < 0)
            {
                throw new ArgumentOutOfRangeException(nameof(value), "value must be non-negative");
            }

            this.EnsureCapacity(value);

            this.length = value;
            if (this.position > value)
            {
                this.position = value;
            }
        }

        /// <summary>
        /// Sets the position to the offset from the seek location
        /// </summary>
        /// <param name="offset">How many bytes to move</param>
        /// <param name="loc">From where</param>
        /// <returns>The new position</returns>
        /// <exception cref="ObjectDisposedException">Object has been disposed</exception>
        /// <exception cref="ArgumentOutOfRangeException">offset is larger than <see cref="RecyclableMemoryStreamManager.MaximumStreamCapacity"/></exception>
        /// <exception cref="ArgumentException">Invalid seek origin</exception>
        /// <exception cref="IOException">Attempt to set negative position</exception>
        public override long Seek(long offset, SeekOrigin loc)
        {
            this.CheckDisposed();
            
            long newPosition;
            switch (loc)
            {
            case SeekOrigin.Begin:
                newPosition = offset;
                break;
            case SeekOrigin.Current:
                newPosition = offset + this.position;
                break;
            case SeekOrigin.End:
                newPosition = offset + this.length;
                break;
            default:
                throw new ArgumentException("Invalid seek origin", nameof(loc));
            }
            if (newPosition < 0)
            {
                throw new IOException("Seek before beginning");
            }
            this.position = newPosition;
            return this.position;
        }

        /// <summary>
        /// Synchronously writes this stream's bytes to the argument stream.
        /// </summary>
        /// <param name="stream">Destination stream</param>
        /// <remarks>Important: This does a synchronous write, which may not be desired in some situations</remarks>
        /// <exception cref="ArgumentNullException">stream is null</exception>
        /// <exception cref="ObjectDisposedException">Object has been disposed</exception>
        public override void WriteTo(Stream stream)
        {
            this.WriteTo(stream, 0, this.length);
        }

        /// <summary>
        /// Synchronously writes this stream's bytes, starting at offset, for count bytes, to the argument stream.
        /// </summary>
        /// <param name="stream">Destination stream</param>
        /// <param name="offset">Offset in source</param>
        /// <param name="count">Number of bytes to write</param>
        /// <exception cref="ArgumentNullException">stream is null</exception>
        /// <exception cref="ArgumentOutOfRangeException">Offset is less than 0, or offset + count is beyond  this stream's length.</exception>
        /// <exception cref="ObjectDisposedException">Object has been disposed</exception>
        public void WriteTo(Stream stream, int offset, int count)
        {
            this.WriteTo(stream, (long)offset, (long)count);
        }

        /// <summary>
        /// Synchronously writes this stream's bytes, starting at offset, for count bytes, to the argument stream.
        /// </summary>
        /// <param name="stream">Destination stream</param>
        /// <param name="offset">Offset in source</param>
        /// <param name="count">Number of bytes to write</param>
        /// <exception cref="ArgumentNullException">stream is null</exception>
        /// <exception cref="ArgumentOutOfRangeException">Offset is less than 0, or offset + count is beyond  this stream's length.</exception>
        /// <exception cref="ObjectDisposedException">Object has been disposed</exception>
        public void WriteTo(Stream stream, long offset, long count)
        {
            this.CheckDisposed();
            if (stream == null)
            {
                throw new ArgumentNullException(nameof(stream));
            }

            if (offset < 0 || offset + count > this.length)
            {
                throw new ArgumentOutOfRangeException(message: "offset must not be negative and offset + count must not exceed the length of the stream", innerException: null);
            }

            if (this.largeBuffer == null)
            {
                var blockAndOffset = GetBlockAndRelativeOffset(offset);
                long bytesRemaining = count;
                int currentBlock = blockAndOffset.Block;
                int currentOffset = blockAndOffset.Offset;

                while (bytesRemaining > 0)
                {
                    int amountToCopy = (int)Math.Min((long)this.blocks[currentBlock].Length - currentOffset, bytesRemaining);
                    stream.Write(this.blocks[currentBlock], currentOffset, amountToCopy);

                    bytesRemaining -= amountToCopy;

                    ++currentBlock;
                    currentOffset = 0;
                }
            }
            else
            {
                stream.Write(this.largeBuffer, (int)offset, (int)count);
            }
        }

        /// <summary>
        /// Writes bytes from the current stream to a destination <c>byte</c> array
        /// </summary>
        /// <param name="buffer">Target buffer</param>
        /// <remarks>The entire stream is written to the target array.</remarks>
        /// <exception cref="ArgumentNullException"><c>buffer</c> is null</exception>
        /// <exception cref="ObjectDisposedException">Object has been disposed</exception>
        public void WriteTo(byte[] buffer)
        {
            this.WriteTo(buffer, 0, this.Length);
        }

        /// <summary>
        /// Writes bytes from the current stream to a destination <c>byte</c> array
        /// </summary>
        /// <param name="buffer">Target buffer</param>
        /// <param name="offset">Offset in the source stream, from which to start</param>
        /// <param name="count">Number of bytes to write</param>
        /// <exception cref="ArgumentNullException"><c>buffer</c> is null</exception>
        /// <exception cref="ArgumentOutOfRangeException">Offset is less than 0, or offset + count is beyond  this stream's length.</exception>
        /// <exception cref="ObjectDisposedException">Object has been disposed</exception>
        public void WriteTo(byte[] buffer, long offset, long count)
        {
            this.WriteTo(buffer, offset, count, 0);
        }

        /// <summary>
        /// Writes bytes from the current stream to a destination <c>byte</c> array
        /// </summary>
        /// <param name="buffer">Target buffer</param>
        /// <param name="offset">Offset in the source stream, from which to start</param>
        /// <param name="count">Number of bytes to write</param>
        /// <param name="targetOffset">Offset in the target byte array to start writing</param>
        /// <exception cref="ArgumentNullException"><c>buffer</c> is null</exception>
        /// <exception cref="ArgumentOutOfRangeException">Offset is less than 0, or offset + count is beyond  this stream's length.</exception>
        /// <exception cref="ArgumentOutOfRangeException">targetOffset is less than 0, or targetOffset + count is beyond the target buffer's length.</exception>
        /// <exception cref="ObjectDisposedException">Object has been disposed</exception>
        public void WriteTo(byte[] buffer, long offset, long count, int targetOffset)
        {
            this.CheckDisposed();
            if (buffer == null)
            {
                throw new ArgumentNullException(nameof(buffer));
            }

            if (offset < 0 || offset + count > this.length)
            {
                throw new ArgumentOutOfRangeException(message: "offset must not be negative and offset + count must not exceed the length of the stream", innerException: null);
            }

            if (targetOffset < 0 || count + targetOffset > buffer.Length)
            {
                throw new ArgumentOutOfRangeException(message: "targetOffset must not be negative and targetOffset + count must not exceed the length of the target buffer", innerException: null);
            }

            if (this.largeBuffer == null)
            {
                var blockAndOffset = GetBlockAndRelativeOffset(offset);
                long bytesRemaining = count;
                int currentBlock = blockAndOffset.Block;
                int currentOffset = blockAndOffset.Offset;
                int currentTargetOffset = targetOffset;

                while (bytesRemaining > 0)
                {
                    int amountToCopy = (int)Math.Min((long)this.blocks[currentBlock].Length - currentOffset, bytesRemaining);
                    Buffer.BlockCopy(this.blocks[currentBlock], currentOffset, buffer, currentTargetOffset, amountToCopy);
                    
                    bytesRemaining -= amountToCopy;

                    ++currentBlock;
                    currentOffset = 0;
                    currentTargetOffset += amountToCopy;
                }
            }
            else
            {
                AssertLengthIsSmall();
                Buffer.BlockCopy(this.largeBuffer, (int)offset, buffer, targetOffset, (int)count);
            }
        }
        #endregion

        #region Helper Methods
        private bool Disposed => this.disposed;

        [MethodImpl((MethodImplOptions)256)]
        private void CheckDisposed()
        {
            if (this.Disposed)
            {
                this.ThrowDisposedException();
            }
        }

        [MethodImpl(MethodImplOptions.NoInlining)]
        private void ThrowDisposedException()
        {
            throw new ObjectDisposedException($"The stream with Id {this.id} and Tag {this.tag} is disposed.");
        }

        private int InternalRead(byte[] buffer, int offset, int count, long fromPosition)
        {
            if (this.length - fromPosition <= 0)
            {
                return 0;
            }

            int amountToCopy;

            if (this.largeBuffer == null)
            {
                var blockAndOffset = this.GetBlockAndRelativeOffset(fromPosition);
                int bytesWritten = 0;
                int bytesRemaining = (int)Math.Min((long)count, this.length - fromPosition);

                while (bytesRemaining > 0)
                {
                    amountToCopy = Math.Min(this.blocks[blockAndOffset.Block].Length - blockAndOffset.Offset,
                                                bytesRemaining);
                    Buffer.BlockCopy(this.blocks[blockAndOffset.Block], blockAndOffset.Offset, buffer,
                                     bytesWritten + offset, amountToCopy);

                    bytesWritten += amountToCopy;
                    bytesRemaining -= amountToCopy;

                    ++blockAndOffset.Block;
                    blockAndOffset.Offset = 0;
                }
                return bytesWritten;
            }
            amountToCopy = (int)Math.Min((long)count, this.length - fromPosition);
            Buffer.BlockCopy(this.largeBuffer, (int)fromPosition, buffer, offset, amountToCopy);
            return amountToCopy;
        }

#if NETCOREAPP2_1_OR_GREATER || NETSTANDARD2_1
        private int InternalRead(Span<byte> buffer, long fromPosition)
        {
            if (this.length - fromPosition <= 0)
            {
                return 0;
            }
            
            int amountToCopy;

            if (this.largeBuffer == null)
            {
                var blockAndOffset = this.GetBlockAndRelativeOffset(fromPosition);
                int bytesWritten = 0;
                int bytesRemaining = (int)Math.Min(buffer.Length, this.length - fromPosition);

                while (bytesRemaining > 0)
                {
                    amountToCopy = Math.Min(this.blocks[blockAndOffset.Block].Length - blockAndOffset.Offset,
                                            bytesRemaining);
                    this.blocks[blockAndOffset.Block].AsSpan(blockAndOffset.Offset, amountToCopy)
                        .CopyTo(buffer.Slice(bytesWritten));

                    bytesWritten += amountToCopy;
                    bytesRemaining -= amountToCopy;

                    ++blockAndOffset.Block;
                    blockAndOffset.Offset = 0;
                }
                return bytesWritten;
            }
            amountToCopy = (int)Math.Min((long)buffer.Length, this.length - fromPosition);
            this.largeBuffer.AsSpan((int)fromPosition, amountToCopy).CopyTo(buffer);
            return amountToCopy;
        }
#endif

        private struct BlockAndOffset
        {
            public int Block;
            public int Offset;

            public BlockAndOffset(int block, int offset)
            {
                this.Block = block;
                this.Offset = offset;
            }
        }

        [MethodImpl((MethodImplOptions)256)]
        private BlockAndOffset GetBlockAndRelativeOffset(long offset)
        {
            var blockSize = this.memoryManager.BlockSize;
            int blockIndex = (int)(offset / blockSize);
            int offsetIndex = (int)(offset % blockSize);
            return new BlockAndOffset(blockIndex, offsetIndex);
        }

        private void EnsureCapacity(long newCapacity)
        {
            if (newCapacity > this.memoryManager.MaximumStreamCapacity && this.memoryManager.MaximumStreamCapacity > 0)
            {
                this.memoryManager.ReportStreamOverCapacity(this.id, this.tag, newCapacity, this.AllocationStack);
                throw new OutOfMemoryException(
                    "Requested capacity is too large: " + newCapacity.ToString(CultureInfo.InvariantCulture) +
                    ". Limit is " + this.memoryManager.MaximumStreamCapacity.ToString(CultureInfo.InvariantCulture));
            }

            if (this.largeBuffer != null)
            {
                if (newCapacity > this.largeBuffer.Length)
                {
                    var newBuffer = this.memoryManager.GetLargeBuffer(newCapacity, this.id, this.tag);
                    Debug.Assert(this.length <= Int32.MaxValue);
                    this.InternalRead(newBuffer, 0, (int)this.length, 0);
                    this.ReleaseLargeBuffer();
                    this.largeBuffer = newBuffer;
                }
            }
            else
            {
                // Let's save some re-allocs of the blocks list
                var blocksRequired = (newCapacity / this.memoryManager.BlockSize) + 1;
                if (this.blocks.Capacity < blocksRequired)
                {
                    this.blocks.Capacity = (int)blocksRequired;
                }
                while (this.Capacity64 < newCapacity)
                {
                    this.blocks.Add((this.memoryManager.GetBlock()));
                }
            }
        }

        /// <summary>
        /// Release the large buffer (either stores it for eventual release or returns it immediately).
        /// </summary>
        private void ReleaseLargeBuffer()
        {
            if (this.memoryManager.AggressiveBufferReturn)
            {
                this.memoryManager.ReturnLargeBuffer(this.largeBuffer, this.id, this.tag);
            }
            else
            {
                if (this.dirtyBuffers == null)
                {
                    // We most likely will only ever need space for one
                    this.dirtyBuffers = new List<byte[]>(1);
                }
                this.dirtyBuffers.Add(this.largeBuffer);
            }

            this.largeBuffer = null;
        }

        [MethodImpl(MethodImplOptions.AggressiveInlining)]
        private void AssertLengthIsSmall()
        {
            Debug.Assert(this.length <= Int32.MaxValue, "this.length was assumed to be <= Int32.MaxValue, but was larger.");
        }
#endregion
    }
}<|MERGE_RESOLUTION|>--- conflicted
+++ resolved
@@ -28,7 +28,6 @@
 #endif
     using System.Collections.Generic;
     using System.Diagnostics;
-    using System.Diagnostics.CodeAnalysis;
     using System.Globalization;
     using System.IO;
     using System.Runtime.CompilerServices;
@@ -816,7 +815,7 @@
                 
             }
 
-#if NETCOREAPP2_1 || NETSTANDARD2_1
+#if NETCOREAPP2_1_OR_GREATER || NETSTANDARD2_1
             buffer = ArraySegment<byte>.Empty;
 #else
             buffer = new ArraySegment<byte>();
@@ -936,13 +935,9 @@
             return amountRead;
         }
 
-<<<<<<< HEAD
 
 
 #if NETCOREAPP2_1_OR_GREATER || NETSTANDARD2_1
-=======
-#if NETCOREAPP2_1 || NETSTANDARD2_1
->>>>>>> 870865ba
         /// <summary>
         /// Reads from the current position into the provided buffer
         /// </summary>
