﻿// The MIT License (MIT)
//
// Copyright (c) 2015-2016 Microsoft
//
// Permission is hereby granted, free of charge, to any person obtaining a copy
// of this software and associated documentation files (the "Software"), to deal
// in the Software without restriction, including without limitation the rights
// to use, copy, modify, merge, publish, distribute, sublicense, and/or sell
// copies of the Software, and to permit persons to whom the Software is
// furnished to do so, subject to the following conditions:
//
// The above copyright notice and this permission notice shall be included in all
// copies or substantial portions of the Software.
//
// THE SOFTWARE IS PROVIDED "AS IS", WITHOUT WARRANTY OF ANY KIND, EXPRESS OR
// IMPLIED, INCLUDING BUT NOT LIMITED TO THE WARRANTIES OF MERCHANTABILITY,
// FITNESS FOR A PARTICULAR PURPOSE AND NONINFRINGEMENT. IN NO EVENT SHALL THE
// AUTHORS OR COPYRIGHT HOLDERS BE LIABLE FOR ANY CLAIM, DAMAGES OR OTHER
// LIABILITY, WHETHER IN AN ACTION OF CONTRACT, TORT OR OTHERWISE, ARISING FROM,
// OUT OF OR IN CONNECTION WITH THE SOFTWARE OR THE USE OR OTHER DEALINGS IN THE
// SOFTWARE.

namespace Microsoft.IO
{
    using System;
    using System.Buffers;
    using System.Collections.Generic;
    using System.Diagnostics;
    using System.IO;
    using System.Runtime.CompilerServices;
    using System.Threading;
    using System.Threading.Tasks;

    /// <summary>
    /// MemoryStream implementation that deals with pooling and managing memory streams which use potentially large
    /// buffers.
    /// </summary>
    /// <remarks>
    /// This class works in tandem with the <see cref="RecyclableMemoryStreamManager"/> to supply <c>MemoryStream</c>-derived
    /// objects to callers, while avoiding these specific problems:
    /// <list type="number">
    /// <item>
    /// <term>LOH allocations</term>
    /// <description>Since all large buffers are pooled, they will never incur a Gen2 GC</description>
    /// </item>
    /// <item>
    /// <term>Memory waste</term><description>A standard memory stream doubles its size when it runs out of room. This
    /// leads to continual memory growth as each stream approaches the maximum allowed size.</description>
    /// </item>
    /// <item>
    /// <term>Memory copying</term>
    /// <description>Each time a <c>MemoryStream</c> grows, all the bytes are copied into new buffers.
    /// This implementation only copies the bytes when <see cref="GetBuffer"/> is called.</description>
    /// </item>
    /// <item>
    /// <term>Memory fragmentation</term>
    /// <description>By using homogeneous buffer sizes, it ensures that blocks of memory
    /// can be easily reused.
    /// </description>
    /// </item>
    /// </list>
    /// <para>
    /// The stream is implemented on top of a series of uniformly-sized blocks. As the stream's length grows,
    /// additional blocks are retrieved from the memory manager. It is these blocks that are pooled, not the stream
    /// object itself.
    /// </para>
    /// <para>
    /// The biggest wrinkle in this implementation is when <see cref="GetBuffer"/> is called. This requires a single
    /// contiguous buffer. If only a single block is in use, then that block is returned. If multiple blocks
    /// are in use, we retrieve a larger buffer from the memory manager. These large buffers are also pooled,
    /// split by size--they are multiples/exponentials of a chunk size (1 MB by default).
    /// </para>
    /// <para>
    /// Once a large buffer is assigned to the stream the small blocks are NEVER again used for this stream. All operations take place on the
    /// large buffer. The large buffer can be replaced by a larger buffer from the pool as needed. All blocks and large buffers
    /// are maintained in the stream until the stream is disposed (unless AggressiveBufferReturn is enabled in the stream manager).
    /// </para>
    /// <para>
    /// A further wrinkle is what happens when the stream is longer than the maximum allowable array length under .NET. This is allowed
    /// when only blocks are in use, and only the Read/Write APIs are used. Once a stream grows to this size, any attempt to convert it
    /// to a single buffer will result in an exception. Similarly, if a stream is already converted to use a single larger buffer, then
    /// it cannot grow beyond the limits of the maximum allowable array size.
    /// </para>
    /// <para>
    /// Any method that modifies the stream has the potential to throw an <c>OutOfMemoryException</c>, either because
    /// the stream is beyond the limits set in <c>RecyclableStreamManager</c>, or it would result in a buffer larger than
    /// the maximum array size supported by .NET.
    /// </para>
    /// </remarks>
    public sealed class RecyclableMemoryStream : MemoryStream, IBufferWriter<byte>
    {
        private static readonly byte[] emptyArray = new byte[0];

        /// <summary>
        /// All of these blocks must be the same size.
        /// </summary>
<<<<<<< HEAD
        private readonly List<byte[]> blocks = new();
=======
        private readonly List<byte[]> blocks;
>>>>>>> 362550df

        private readonly Guid id;

        private readonly RecyclableMemoryStreamManager memoryManager;

        private readonly string tag;

        /// <summary>
        /// This list is used to store buffers once they're replaced by something larger.
        /// This is for the cases where you have users of this class that may hold onto the buffers longer
        /// than they should and you want to prevent race conditions which could corrupt the data.
        /// </summary>
        private List<byte[]> dirtyBuffers;

        private bool disposed;

        /// <summary>
        /// This is only set by GetBuffer() if the necessary buffer is larger than a single block size, or on
        /// construction if the caller immediately requests a single large buffer.
        /// </summary>
        /// <remarks>If this field is non-null, it contains the concatenation of the bytes found in the individual
        /// blocks. Once it is created, this (or a larger) largeBuffer will be used for the life of the stream.
        /// </remarks>
        private byte[] largeBuffer;

        /// <summary>
        /// Unique identifier for this stream across its entire lifetime.
        /// </summary>
        /// <exception cref="ObjectDisposedException">Object has been disposed.</exception>
        internal Guid Id
        {
            get
            {
                this.CheckDisposed();
                return this.id;
            }
        }

        /// <summary>
        /// A temporary identifier for the current usage of this stream.
        /// </summary>
        /// <exception cref="ObjectDisposedException">Object has been disposed.</exception>
        internal string Tag
        {
            get
            {
                this.CheckDisposed();
                return this.tag;
            }
        }

        /// <summary>
        /// Gets the memory manager being used by this stream.
        /// </summary>
        /// <exception cref="ObjectDisposedException">Object has been disposed.</exception>
        internal RecyclableMemoryStreamManager MemoryManager
        {
            get
            {
                this.CheckDisposed();
                return this.memoryManager;
            }
        }

        /// <summary>
        /// Callstack of the constructor. It is only set if <see cref="RecyclableMemoryStreamManager.GenerateCallStacks"/> is true,
        /// which should only be in debugging situations.
        /// </summary>
        internal string AllocationStack { get; }

        /// <summary>
        /// Callstack of the <see cref="Dispose(bool)"/> call. It is only set if <see cref="RecyclableMemoryStreamManager.GenerateCallStacks"/> is true,
        /// which should only be in debugging situations.
        /// </summary>
        internal string DisposeStack { get; private set; }

        #region Constructors
        /// <summary>
        /// Initializes a new instance of the <see cref="RecyclableMemoryStream"/> class.
        /// </summary>
        /// <param name="memoryManager">The memory manager.</param>
        public RecyclableMemoryStream(RecyclableMemoryStreamManager memoryManager)
            : this(memoryManager, Guid.NewGuid(), null, 0, null) { }

        /// <summary>
        /// Initializes a new instance of the <see cref="RecyclableMemoryStream"/> class.
        /// </summary>
        /// <param name="memoryManager">The memory manager.</param>
        /// <param name="id">A unique identifier which can be used to trace usages of the stream.</param>
        public RecyclableMemoryStream(RecyclableMemoryStreamManager memoryManager, Guid id)
            : this(memoryManager, id, null, 0, null) { }

        /// <summary>
        /// Initializes a new instance of the <see cref="RecyclableMemoryStream"/> class.
        /// </summary>
        /// <param name="memoryManager">The memory manager.</param>
        /// <param name="tag">A string identifying this stream for logging and debugging purposes.</param>
        public RecyclableMemoryStream(RecyclableMemoryStreamManager memoryManager, string tag)
            : this(memoryManager, Guid.NewGuid(), tag, 0, null) { }

        /// <summary>
        /// Initializes a new instance of the <see cref="RecyclableMemoryStream"/> class.
        /// </summary>
        /// <param name="memoryManager">The memory manager.</param>
        /// <param name="id">A unique identifier which can be used to trace usages of the stream.</param>
        /// <param name="tag">A string identifying this stream for logging and debugging purposes.</param>
        public RecyclableMemoryStream(RecyclableMemoryStreamManager memoryManager, Guid id, string tag)
            : this(memoryManager, id, tag, 0, null) { }

        /// <summary>
        /// Initializes a new instance of the <see cref="RecyclableMemoryStream"/> class.
        /// </summary>
        /// <param name="memoryManager">The memory manager</param>
        /// <param name="tag">A string identifying this stream for logging and debugging purposes.</param>
        /// <param name="requestedSize">The initial requested size to prevent future allocations.</param>
        public RecyclableMemoryStream(RecyclableMemoryStreamManager memoryManager, string tag, int requestedSize)
            : this(memoryManager, Guid.NewGuid(), tag, requestedSize, null) { }

        /// <summary>
        /// Initializes a new instance of the <see cref="RecyclableMemoryStream"/> class.
        /// </summary>
        /// <param name="memoryManager">The memory manager.</param>
        /// <param name="tag">A string identifying this stream for logging and debugging purposes.</param>
        /// <param name="requestedSize">The initial requested size to prevent future allocations.</param>
        public RecyclableMemoryStream(RecyclableMemoryStreamManager memoryManager, string tag, long requestedSize)
            : this(memoryManager, Guid.NewGuid(), tag, requestedSize, null) { }

        /// <summary>
        /// Initializes a new instance of the <see cref="RecyclableMemoryStream"/> class.
        /// </summary>
        /// <param name="memoryManager">The memory manager.</param>
        /// <param name="id">A unique identifier which can be used to trace usages of the stream.</param>
        /// <param name="tag">A string identifying this stream for logging and debugging purposes.</param>
        /// <param name="requestedSize">The initial requested size to prevent future allocations.</param>
        public RecyclableMemoryStream(RecyclableMemoryStreamManager memoryManager, Guid id, string tag, int requestedSize)
            : this(memoryManager, id, tag, (long)requestedSize) { }

        /// <summary>
        /// Initializes a new instance of the <see cref="RecyclableMemoryStream"/> class.
        /// </summary>
        /// <param name="memoryManager">The memory manager</param>
        /// <param name="id">A unique identifier which can be used to trace usages of the stream.</param>
        /// <param name="tag">A string identifying this stream for logging and debugging purposes.</param>
        /// <param name="requestedSize">The initial requested size to prevent future allocations.</param>
        public RecyclableMemoryStream(RecyclableMemoryStreamManager memoryManager, Guid id, string tag, long requestedSize)
            : this(memoryManager, id, tag, requestedSize, null) { }

        /// <summary>
        /// Initializes a new instance of the <see cref="RecyclableMemoryStream"/> class.
        /// </summary>
        /// <param name="memoryManager">The memory manager.</param>
        /// <param name="id">A unique identifier which can be used to trace usages of the stream.</param>
        /// <param name="tag">A string identifying this stream for logging and debugging purposes.</param>
        /// <param name="requestedSize">The initial requested size to prevent future allocations.</param>
        /// <param name="initialLargeBuffer">An initial buffer to use. This buffer will be owned by the stream and returned to the memory manager upon Dispose.</param>
        internal RecyclableMemoryStream(RecyclableMemoryStreamManager memoryManager, Guid id, string tag, long requestedSize, byte[] initialLargeBuffer)
            : base(emptyArray)
        {
            this.memoryManager = memoryManager;
            this.id = id;
            this.tag = tag;
            this.blocks = new List<byte[]>();

            var actualRequestedSize = Math.Max(requestedSize, this.memoryManager.BlockSize);

            if (initialLargeBuffer == null)
            {
                this.EnsureCapacity(actualRequestedSize);
            }
            else
            {
                this.largeBuffer = initialLargeBuffer;
            }

            if (this.memoryManager.GenerateCallStacks)
            {
                this.AllocationStack = Environment.StackTrace;
            }

            this.memoryManager.ReportStreamCreated(this.id, this.tag, requestedSize, actualRequestedSize);
            this.memoryManager.ReportUsageReport();
        }
        #endregion

        #region Dispose and Finalize
        /// <summary>
        /// The finalizer will be called when a stream is not disposed properly.
        /// </summary>
        /// <remarks>Failing to dispose indicates a bug in the code using streams. Care should be taken to properly account for stream lifetime.</remarks>
        ~RecyclableMemoryStream()
        {
            this.Dispose(false);
        }

        /// <summary>
        /// Returns the memory used by this stream back to the pool.
        /// </summary>
        /// <param name="disposing">Whether we're disposing (true), or being called by the finalizer (false).</param>
        protected override void Dispose(bool disposing)
        {
            if (this.disposed)
            {
                string doubleDisposeStack = null;
                if (this.memoryManager.GenerateCallStacks)
                {
                    doubleDisposeStack = Environment.StackTrace;
                }

                this.memoryManager.ReportStreamDoubleDisposed(this.id, this.tag, this.AllocationStack, this.DisposeStack, doubleDisposeStack);
                return;
            }

            this.disposed = true;

            if (this.memoryManager.GenerateCallStacks)
            {
                this.DisposeStack = Environment.StackTrace;
            }

            this.memoryManager.ReportStreamDisposed(this.id, this.tag, this.AllocationStack, this.DisposeStack);

            if (disposing)
            {
                GC.SuppressFinalize(this);
            }
            else
            {
                // We're being finalized.
                this.memoryManager.ReportStreamFinalized(this.id, this.tag, this.AllocationStack);

                if (AppDomain.CurrentDomain.IsFinalizingForUnload())
                {
                    // If we're being finalized because of a shutdown, don't go any further.
                    // We have no idea what's already been cleaned up. Triggering events may cause
                    // a crash.
                    base.Dispose(disposing);
                    return;
                }
            }

            this.memoryManager.ReportStreamLength(this.length);

            if (this.largeBuffer != null)
            {
                this.memoryManager.ReturnLargeBuffer(this.largeBuffer, this.id, this.tag);
            }

            if (this.dirtyBuffers != null)
            {
                foreach (var buffer in this.dirtyBuffers)
                {
                    this.memoryManager.ReturnLargeBuffer(buffer, this.id, this.tag);
                }
            }

            this.memoryManager.ReturnBlocks(this.blocks, this.id, this.tag);
            this.memoryManager.ReportUsageReport();
            this.blocks.Clear();

            base.Dispose(disposing);
        }

        /// <summary>
        /// Equivalent to <c>Dispose</c>.
        /// </summary>
        public override void Close()
        {
            this.Dispose(true);
        }
        #endregion

        #region MemoryStream overrides
        /// <summary>
        /// Gets or sets the capacity.
        /// </summary>
        /// <remarks>
        /// <para>
        /// Capacity is always in multiples of the memory manager's block size, unless
        /// the large buffer is in use. Capacity never decreases during a stream's lifetime.
        /// Explicitly setting the capacity to a lower value than the current value will have no effect.
        /// This is because the buffers are all pooled by chunks and there's little reason to
        /// allow stream truncation.
        /// </para>
        /// <para>
        /// Writing past the current capacity will cause <see cref="Capacity"/> to automatically increase, until MaximumStreamCapacity is reached.
        /// </para>
        /// <para>
        /// If the capacity is larger than <c>int.MaxValue</c>, then <c>InvalidOperationException</c> will be thrown. If you anticipate using
        /// larger streams, use the <see cref="Capacity64"/> property instead.
        /// </para>
        /// </remarks>
        /// <exception cref="ObjectDisposedException">Object has been disposed.</exception>
        /// <exception cref="InvalidOperationException">Capacity is larger than int.MaxValue.</exception>
        public override int Capacity
        {
            get
            {
                this.CheckDisposed();
                if (this.largeBuffer != null)
                {
                    return this.largeBuffer.Length;
                }

                long size = (long)this.blocks.Count * this.memoryManager.BlockSize;
                if (size > int.MaxValue)
                {
                    throw new InvalidOperationException($"{nameof(Capacity)} is larger than int.MaxValue. Use {nameof(Capacity64)} instead.");
                }
                return (int)size;
            }
            set
            {
                this.Capacity64 = value;
            }
        }

        /// <summary>
        /// Returns a 64-bit version of capacity, for streams larger than <c>int.MaxValue</c> in length.
        /// </summary>
        public long Capacity64
        {
            get
            {
                this.CheckDisposed();
                if (this.largeBuffer != null)
                {
                    return this.largeBuffer.Length;
                }

                long size = (long)this.blocks.Count * this.memoryManager.BlockSize;
                return size;
            }
            set
            {
                this.CheckDisposed();
                this.EnsureCapacity(value);
            }
        }

        private long length;

        /// <summary>
        /// Gets the number of bytes written to this stream.
        /// </summary>
        /// <exception cref="ObjectDisposedException">Object has been disposed.</exception>
        /// <remarks>If the buffer has already been converted to a large buffer, then the maximum length is limited by the maximum allowed array length in .NET.</remarks>
        public override long Length
        {
            get
            {
                this.CheckDisposed();
                return this.length;
            }
        }

        private long position;

        /// <summary>
        /// Gets the current position in the stream.
        /// </summary>
        /// <exception cref="ObjectDisposedException">Object has been disposed.</exception>
        /// <exception cref="ArgumentOutOfRangeException">A negative value was passed.</exception>
        /// <exception cref="InvalidOperationException">Stream is in large-buffer mode, but an attempt was made to set the position past the maximum allowed array length.</exception>
        /// <remarks>If the buffer has already been converted to a large buffer, then the maximum length (and thus position) is limited by the maximum allowed array length in .NET.</remarks>
        public override long Position
        {
            get
            {
                this.CheckDisposed();
                return this.position;
            }
            set
            {
                this.CheckDisposed();
                if (value < 0)
                {
                    throw new ArgumentOutOfRangeException(nameof(value), $"{nameof(value)} must be non-negative.");
                }

                if (this.largeBuffer != null && value > RecyclableMemoryStreamManager.MaxArrayLength)
                {
                    throw new InvalidOperationException($"Once the stream is converted to a single large buffer, position cannot be set past {RecyclableMemoryStreamManager.MaxArrayLength}.");
                }
                this.position = value;
            }
        }

        /// <summary>
        /// Whether the stream can currently read.
        /// </summary>
        public override bool CanRead => !this.Disposed;

        /// <summary>
        /// Whether the stream can currently seek.
        /// </summary>
        public override bool CanSeek => !this.Disposed;

        /// <summary>
        /// Always false.
        /// </summary>
        public override bool CanTimeout => false;

        /// <summary>
        /// Whether the stream can currently write.
        /// </summary>
        public override bool CanWrite => !this.Disposed;

        /// <summary>
        /// Returns a single buffer containing the contents of the stream.
        /// The buffer may be longer than the stream length.
        /// </summary>
        /// <returns>A byte[] buffer.</returns>
        /// <remarks>IMPORTANT: Doing a <see cref="Write(byte[], int, int)"/> after calling <c>GetBuffer</c> invalidates the buffer. The old buffer is held onto
        /// until <see cref="Dispose(bool)"/> is called, but the next time <c>GetBuffer</c> is called, a new buffer from the pool will be required.</remarks>
        /// <exception cref="ObjectDisposedException">Object has been disposed.</exception>
        /// <exception cref="OutOfMemoryException">stream is too large for a contiguous buffer.</exception>
        public override byte[] GetBuffer()
        {
            this.CheckDisposed();

            if (this.largeBuffer != null)
            {
                return this.largeBuffer;
            }

            if (this.blocks.Count == 1)
            {
                return this.blocks[0];
            }

            // Buffer needs to reflect the capacity, not the length, because
            // it's possible that people will manipulate the buffer directly
            // and set the length afterward. Capacity sets the expectation
            // for the size of the buffer.

            var newBuffer = this.memoryManager.GetLargeBuffer(this.Capacity64, this.id, this.tag);

            // InternalRead will check for existence of largeBuffer, so make sure we
            // don't set it until after we've copied the data.
            this.AssertLengthIsSmall();
            this.InternalRead(newBuffer, 0, (int)this.length, 0);
            this.largeBuffer = newBuffer;

            if (this.blocks.Count > 0 && this.memoryManager.AggressiveBufferReturn)
            {
                this.memoryManager.ReturnBlocks(this.blocks, this.id, this.tag);
                this.blocks.Clear();
            }

            return this.largeBuffer;
        }

        /// <summary>Asynchronously reads all the bytes from the current position in this stream and writes them to another stream.</summary>
        /// <param name="destination">The stream to which the contents of the current stream will be copied.</param>
        /// <param name="bufferSize">This parameter is ignored.</param>
        /// <param name="cancellationToken">The token to monitor for cancellation requests.</param>
        /// <returns>A task that represents the asynchronous copy operation.</returns>
        /// <exception cref="T:System.ArgumentNullException">
        ///   <paramref name="destination"/> is <see langword="null"/>.</exception>
        /// <exception cref="T:System.ObjectDisposedException">Either the current stream or the destination stream is disposed.</exception>
        /// <exception cref="T:System.NotSupportedException">The current stream does not support reading, or the destination stream does not support writing.</exception>
        /// <remarks>Similarly to <c>MemoryStream</c>'s behavior, <c>CopyToAsync</c> will adjust the source stream's position by the number of bytes written to the destination stream, as a Read would do.</remarks>
        public override Task CopyToAsync(Stream destination, int bufferSize, CancellationToken cancellationToken)
        {
            if (destination == null)
            {
                throw new ArgumentNullException(nameof(destination));
            }

            this.CheckDisposed();

            if (this.length == 0)
            {
                return Task.CompletedTask;
            }

            long startPos = this.position;
            var count = this.length - startPos;
            this.position += count;

            if (destination is MemoryStream destinationRMS)
            {
                this.WriteTo(destinationRMS, startPos, count);
                return Task.CompletedTask;
            }
            else
            {
                if (this.largeBuffer == null)
                {
                    if (this.blocks.Count == 1)
                    {
                        AssertLengthIsSmall();
                        return destination.WriteAsync(this.blocks[0], (int)startPos, (int)count, cancellationToken);
                    }
                    else
                    {
                        return CopyToAsyncImpl(destination, this.GetBlockAndRelativeOffset(startPos), count, this.blocks, cancellationToken);
                    }
                }
                else
                {
                    AssertLengthIsSmall();
                    return destination.WriteAsync(this.largeBuffer, (int)startPos, (int)count, cancellationToken);
                }
            }

            static async Task CopyToAsyncImpl(Stream destination, BlockAndOffset blockAndOffset, long count, List<byte[]> blocks, CancellationToken cancellationToken)
            {
                var bytesRemaining = count;
                int currentBlock = blockAndOffset.Block;
                var currentOffset = blockAndOffset.Offset;
                while (bytesRemaining > 0)
                {
                    int amountToCopy = (int)Math.Min(blocks[currentBlock].Length - currentOffset, bytesRemaining);
                    await destination.WriteAsync(blocks[currentBlock], currentOffset, amountToCopy, cancellationToken);
                    bytesRemaining -= amountToCopy;
                    ++currentBlock;
                    currentOffset = 0;
                }
            }
        }

        private byte[] bufferWriterTempBuffer;

        /// <summary>
        /// Notifies the stream that <paramref name="count"/> bytes were written to the buffer returned by <see cref="GetMemory(int)"/> or <see cref="GetSpan(int)"/>.
        /// Seeks forward by <paramref name="count"/> bytes.
        /// </summary>
        /// <remarks>
        /// You must request a new buffer after calling Advance to continue writing more data and cannot write to a previously acquired buffer.
        /// </remarks>
        /// <param name="count">How many bytes to advance.</param>
        /// <exception cref="ObjectDisposedException">Object has been disposed.</exception>
        /// <exception cref="ArgumentOutOfRangeException"><paramref name="count"/> is negative.</exception>
        /// <exception cref="InvalidOperationException"><paramref name="count"/> is larger than the size of the previously requested buffer.</exception>
        public void Advance(int count)
        {
            this.CheckDisposed();
            if (count < 0)
            {
                throw new ArgumentOutOfRangeException(nameof(count), $"{nameof(count)} must be non-negative.");
            }

            byte[] buffer = this.bufferWriterTempBuffer;
            if (buffer != null)
            {
                if (count > buffer.Length)
                {
                    throw new InvalidOperationException($"Cannot advance past the end of the buffer, which has a size of {buffer.Length}.");
                }

                this.Write(buffer, 0, count);
                this.ReturnTempBuffer(buffer);
                this.bufferWriterTempBuffer = null;
            }
            else
            {
                long bufferSize = this.largeBuffer == null
                    ? this.memoryManager.BlockSize - this.GetBlockAndRelativeOffset(this.position).Offset
                    : this.largeBuffer.Length - this.position;

                if (count > bufferSize)
                {
                    throw new InvalidOperationException($"Cannot advance past the end of the buffer, which has a size of {bufferSize}.");
                }

                this.position += count;
                this.length = Math.Max(this.position, this.length);
            }
        }

        private void ReturnTempBuffer(byte[] buffer)
        {
            if (buffer.Length == this.memoryManager.BlockSize)
            {
                this.memoryManager.ReturnBlock(buffer, this.id, this.tag);
            }
            else
            {
                this.memoryManager.ReturnLargeBuffer(buffer, this.id, this.tag);
            }
        }

        /// <inheritdoc/>
        /// <remarks>
        /// IMPORTANT: Calling Write(), GetBuffer(), TryGetBuffer(), Seek(), GetLength(), Advance(),
        /// or setting Position after calling GetMemory() invalidates the memory.
        /// </remarks>
        public Memory<byte> GetMemory(int sizeHint = 0) => this.GetWritableBuffer(sizeHint);

        /// <inheritdoc/>
        /// <remarks>
        /// IMPORTANT: Calling Write(), GetBuffer(), TryGetBuffer(), Seek(), GetLength(), Advance(),
        /// or setting Position after calling GetSpan() invalidates the span.
        /// </remarks>
        public Span<byte> GetSpan(int sizeHint = 0) => this.GetWritableBuffer(sizeHint);

        /// <summary>
        /// When callers to GetSpan() or GetMemory() request a buffer that is larger than the remaining size of the current block
        /// this method return a temp buffer. When Advance() is called, that temp buffer is then copied into the stream.
        /// </summary>
        private ArraySegment<byte> GetWritableBuffer(int sizeHint)
        {
            this.CheckDisposed();
            if (sizeHint < 0)
            {
                throw new ArgumentOutOfRangeException(nameof(sizeHint), $"{nameof(sizeHint)} must be non-negative.");
            }

            var minimumBufferSize = Math.Max(sizeHint, 1);

            this.EnsureCapacity(this.position + minimumBufferSize);
            if (this.bufferWriterTempBuffer != null)
            {
                this.ReturnTempBuffer(this.bufferWriterTempBuffer);
                this.bufferWriterTempBuffer = null;
            }

            if (this.largeBuffer != null)
            {
                return new ArraySegment<byte>(this.largeBuffer, (int)this.position, this.largeBuffer.Length - (int)this.position);
            }

            BlockAndOffset blockAndOffset = this.GetBlockAndRelativeOffset(this.position);
            int remainingBytesInBlock = this.MemoryManager.BlockSize - blockAndOffset.Offset;
            if (remainingBytesInBlock >= minimumBufferSize)
            {
                return new ArraySegment<byte>(this.blocks[blockAndOffset.Block], blockAndOffset.Offset, this.MemoryManager.BlockSize - blockAndOffset.Offset);
            }

            this.bufferWriterTempBuffer = minimumBufferSize > this.memoryManager.BlockSize ?
                this.memoryManager.GetLargeBuffer(minimumBufferSize, this.id, this.tag) :
                this.memoryManager.GetBlock();

            return new ArraySegment<byte>(this.bufferWriterTempBuffer);
        }

        /// <summary>
        /// Returns a sequence containing the contents of the stream.
        /// </summary>
        /// <returns>A ReadOnlySequence of bytes.</returns>
        /// <remarks>IMPORTANT: Calling Write(), GetMemory(), GetSpan(), Dispose(), or Close() after calling GetReadOnlySequence() invalidates the sequence.</remarks>
        /// <exception cref="ObjectDisposedException">Object has been disposed.</exception>
        public ReadOnlySequence<byte> GetReadOnlySequence()
        {
            this.CheckDisposed();

            if (this.largeBuffer != null)
            {
                AssertLengthIsSmall();
                return new ReadOnlySequence<byte>(this.largeBuffer, 0, (int)this.length);
            }

            if (this.blocks.Count == 1)
            {
                AssertLengthIsSmall();
                return new ReadOnlySequence<byte>(this.blocks[0], 0, (int)this.length);
            }

            var first = new BlockSegment(this.blocks[0]);
            var last = first;

            for (int blockIdx = 1; last.RunningIndex + last.Memory.Length < this.length; blockIdx++)
            {
                last = last.Append(this.blocks[blockIdx]);
            }

            return new ReadOnlySequence<byte>(first, 0, last, (int)(this.length - last.RunningIndex));
        }

        private sealed class BlockSegment : ReadOnlySequenceSegment<byte>
        {
            public BlockSegment(Memory<byte> memory) => Memory = memory;

            public BlockSegment Append(Memory<byte> memory)
            {
                var nextSegment = new BlockSegment(memory) { RunningIndex = RunningIndex + Memory.Length };
                Next = nextSegment;
                return nextSegment;
            }
        }

        /// <summary>
        /// Returns an <c>ArraySegment</c> that wraps a single buffer containing the contents of the stream.
        /// </summary>
        /// <param name="buffer">An <c>ArraySegment</c> containing a reference to the underlying bytes.</param>
        /// <returns>Returns <see langword="true"/> if a buffer can be returned; otherwise, <see langword="false"/>.</returns>
        public override bool TryGetBuffer(out ArraySegment<byte> buffer)
        {
            this.CheckDisposed();

            try
            {
                if (this.length <= RecyclableMemoryStreamManager.MaxArrayLength)
                {
                    buffer = new ArraySegment<byte>(this.GetBuffer(), 0, (int)this.Length);
                    return true;
                }
            }
            catch (OutOfMemoryException)
            {
            }

#if NETCOREAPP2_1_OR_GREATER || NETSTANDARD2_1
            buffer = ArraySegment<byte>.Empty;
#else
            buffer = new ArraySegment<byte>();
#endif
            return false;
        }

        /// <summary>
        /// Returns a new array with a copy of the buffer's contents. You should almost certainly be using <see cref="GetBuffer"/> combined with the <see cref="Length"/> to
        /// access the bytes in this stream. Calling <c>ToArray</c> will destroy the benefits of pooled buffers, but it is included
        /// for the sake of completeness.
        /// </summary>
        /// <exception cref="ObjectDisposedException">Object has been disposed.</exception>
        /// <exception cref="NotSupportedException">The current <see cref="RecyclableMemoryStreamManager"/>object disallows <c>ToArray</c> calls.</exception>
        /// <exception cref="OutOfMemoryException">The length of the stream is too long for a contiguous array.</exception>
#pragma warning disable CS0809
        [Obsolete("This method has degraded performance vs. GetBuffer and should be avoided.")]
        public override byte[] ToArray()
        {
            this.CheckDisposed();

            string stack = this.memoryManager.GenerateCallStacks ? Environment.StackTrace : null;
            this.memoryManager.ReportStreamToArray(this.id, this.tag, stack, this.length);

            if (this.memoryManager.ThrowExceptionOnToArray)
            {
                throw new NotSupportedException("The underlying RecyclableMemoryStreamManager is configured to not allow calls to ToArray.");
            }

            var newBuffer = new byte[this.Length];

            Debug.Assert(this.length <= int.MaxValue);
            this.InternalRead(newBuffer, 0, (int)this.length, 0);

            return newBuffer;
        }
#pragma warning restore CS0809

        /// <summary>
        /// Reads from the current position into the provided buffer.
        /// </summary>
        /// <param name="buffer">Destination buffer.</param>
        /// <param name="offset">Offset into buffer at which to start placing the read bytes.</param>
        /// <param name="count">Number of bytes to read.</param>
        /// <returns>The number of bytes read.</returns>
        /// <exception cref="ArgumentNullException">buffer is null.</exception>
        /// <exception cref="ArgumentOutOfRangeException">offset or count is less than 0.</exception>
        /// <exception cref="ArgumentException">offset subtracted from the buffer length is less than count.</exception>
        /// <exception cref="ObjectDisposedException">Object has been disposed.</exception>
        public override int Read(byte[] buffer, int offset, int count)
        {
            return this.SafeRead(buffer, offset, count, ref this.position);
        }

        /// <summary>
        /// Reads from the specified position into the provided buffer.
        /// </summary>
        /// <param name="buffer">Destination buffer.</param>
        /// <param name="offset">Offset into buffer at which to start placing the read bytes.</param>
        /// <param name="count">Number of bytes to read.</param>
        /// <param name="streamPosition">Position in the stream to start reading from.</param>
        /// <returns>The number of bytes read.</returns>
        /// <exception cref="ArgumentNullException"><paramref name="buffer"/> is null.</exception>
        /// <exception cref="ArgumentOutOfRangeException"><paramref name="offset"/> or <paramref name="count"/> is less than 0.</exception>
        /// <exception cref="ArgumentException"><paramref name="offset"/> subtracted from the buffer length is less than <paramref name="count"/>.</exception>
        /// <exception cref="ObjectDisposedException">Object has been disposed.</exception>
        /// <exception cref="InvalidOperationException">Stream position is beyond <c>int.MaxValue</c>.</exception>
        public int SafeRead(byte[] buffer, int offset, int count, ref int streamPosition)
        {
            long longPosition = streamPosition;
            var retVal = this.SafeRead(buffer, offset, count, ref longPosition);
            if (longPosition > int.MaxValue)
            {
                throw new InvalidOperationException("Stream position is beyond int.MaxValue. Use SafeRead(byte[], int, int, ref long) override.");
            }
            streamPosition = (int)longPosition;
            return retVal;
        }

        /// <summary>
        /// Reads from the specified position into the provided buffer.
        /// </summary>
        /// <param name="buffer">Destination buffer.</param>
        /// <param name="offset">Offset into buffer at which to start placing the read bytes.</param>
        /// <param name="count">Number of bytes to read.</param>
        /// <param name="streamPosition">Position in the stream to start reading from.</param>
        /// <returns>The number of bytes read.</returns>
        /// <exception cref="ArgumentNullException"><paramref name="buffer"/> is null.</exception>
        /// <exception cref="ArgumentOutOfRangeException"><paramref name="offset"/> or <paramref name="count"/> is less than 0.</exception>
        /// <exception cref="ArgumentException"><paramref name="offset"/> subtracted from the buffer length is less than <paramref name="count"/>.</exception>
        /// <exception cref="ObjectDisposedException">Object has been disposed.</exception>
        public int SafeRead(byte[] buffer, int offset, int count, ref long streamPosition)
        {
            this.CheckDisposed();
            if (buffer == null)
            {
                throw new ArgumentNullException(nameof(buffer));
            }

            if (offset < 0)
            {
                throw new ArgumentOutOfRangeException(nameof(offset), $"{nameof(offset)} cannot be negative.");
            }

            if (count < 0)
            {
                throw new ArgumentOutOfRangeException(nameof(count), $"{nameof(count)} cannot be negative.");
            }

            if (offset + count > buffer.Length)
            {
                throw new ArgumentException($"{nameof(buffer)} length must be at least {nameof(offset)} + {nameof(count)}.");
            }

            int amountRead = this.InternalRead(buffer, offset, count, streamPosition);
            streamPosition += amountRead;
            return amountRead;
        }

        /// <summary>
        /// Reads from the current position into the provided buffer.
        /// </summary>
        /// <param name="buffer">Destination buffer.</param>
        /// <returns>The number of bytes read.</returns>
        /// <exception cref="ObjectDisposedException">Object has been disposed.</exception>
#if NETSTANDARD2_0 || NET462
        public int Read(Span<byte> buffer)
#else
        public override int Read(Span<byte> buffer)
#endif
        {
            return this.SafeRead(buffer, ref this.position);
        }

        /// <summary>
        /// Reads from the specified position into the provided buffer.
        /// </summary>
        /// <param name="buffer">Destination buffer.</param>
        /// <param name="streamPosition">Position in the stream to start reading from.</param>
        /// <returns>The number of bytes read.</returns>
        /// <exception cref="ObjectDisposedException">Object has been disposed.</exception>
        /// <exception cref="InvalidOperationException">Stream position is beyond <c>int.MaxValue</c>.</exception>
        public int SafeRead(Span<byte> buffer, ref int streamPosition)
        {
            long longPosition = streamPosition;
            int retVal = this.SafeRead(buffer, ref longPosition);
            if (longPosition > int.MaxValue)
            {
                throw new InvalidOperationException("Stream position is beyond int.MaxValue. Use SafeRead(Span<byte>, ref long) override.");
            }
            streamPosition = (int)longPosition;
            return retVal;
        }

        /// <summary>
        /// Reads from the specified position into the provided buffer.
        /// </summary>
        /// <param name="buffer">Destination buffer.</param>
        /// <param name="streamPosition">Position in the stream to start reading from.</param>
        /// <returns>The number of bytes read.</returns>
        /// <exception cref="ObjectDisposedException">Object has been disposed.</exception>
        public int SafeRead(Span<byte> buffer, ref long streamPosition)
        {
            this.CheckDisposed();

            int amountRead = this.InternalRead(buffer, streamPosition);
            streamPosition += amountRead;
            return amountRead;
        }

        /// <summary>
        /// Writes the buffer to the stream.
        /// </summary>
        /// <param name="buffer">Source buffer.</param>
        /// <param name="offset">Start position.</param>
        /// <param name="count">Number of bytes to write.</param>
        /// <exception cref="ArgumentNullException">buffer is null.</exception>
        /// <exception cref="ArgumentOutOfRangeException">offset or count is negative.</exception>
        /// <exception cref="ArgumentException">buffer.Length - offset is not less than count.</exception>
        /// <exception cref="ObjectDisposedException">Object has been disposed.</exception>
        public override void Write(byte[] buffer, int offset, int count)
        {
            this.CheckDisposed();
            if (buffer == null)
            {
                throw new ArgumentNullException(nameof(buffer));
            }

            if (offset < 0)
            {
                throw new ArgumentOutOfRangeException(nameof(offset), offset,
                    $"{nameof(offset)} must be in the range of 0 - {nameof(buffer)}.{nameof(buffer.Length)}-1.");
            }

            if (count < 0)
            {
                throw new ArgumentOutOfRangeException(nameof(count), count, $"{nameof(count)} must be non-negative.");
            }

            if (count + offset > buffer.Length)
            {
                throw new ArgumentException($"{nameof(count)} must be greater than {nameof(buffer)}.{nameof(buffer.Length)} - {nameof(offset)}.");
            }

            int blockSize = this.memoryManager.BlockSize;
            long end = (long)this.position + count;

            this.EnsureCapacity(end);

            if (this.largeBuffer == null)
            {
                int bytesRemaining = count;
                int bytesWritten = 0;
                var blockAndOffset = this.GetBlockAndRelativeOffset(this.position);

                while (bytesRemaining > 0)
                {
                    byte[] currentBlock = this.blocks[blockAndOffset.Block];
                    int remainingInBlock = blockSize - blockAndOffset.Offset;
                    int amountToWriteInBlock = Math.Min(remainingInBlock, bytesRemaining);

                    Buffer.BlockCopy(buffer, offset + bytesWritten, currentBlock, blockAndOffset.Offset,
                                     amountToWriteInBlock);

                    bytesRemaining -= amountToWriteInBlock;
                    bytesWritten += amountToWriteInBlock;

                    ++blockAndOffset.Block;
                    blockAndOffset.Offset = 0;
                }
            }
            else
            {
                Buffer.BlockCopy(buffer, offset, this.largeBuffer, (int)this.position, count);
            }
            this.position = end;
            this.length = Math.Max(this.position, this.length);
        }

        /// <summary>
        /// Writes the buffer to the stream.
        /// </summary>
        /// <param name="source">Source buffer.</param>
        /// <exception cref="ArgumentNullException">buffer is null.</exception>
        /// <exception cref="ObjectDisposedException">Object has been disposed.</exception>
#if NETSTANDARD2_0 || NET462
        public void Write(ReadOnlySpan<byte> source)
#else
        public override void Write(ReadOnlySpan<byte> source)
#endif

        {
            this.CheckDisposed();

            int blockSize = this.memoryManager.BlockSize;
            long end = (long)this.position + source.Length;

            this.EnsureCapacity(end);

            if (this.largeBuffer == null)
            {
                var blockAndOffset = this.GetBlockAndRelativeOffset(this.position);

                while (source.Length > 0)
                {
                    byte[] currentBlock = this.blocks[blockAndOffset.Block];
                    int remainingInBlock = blockSize - blockAndOffset.Offset;
                    int amountToWriteInBlock = Math.Min(remainingInBlock, source.Length);

                    source.Slice(0, amountToWriteInBlock)
                        .CopyTo(currentBlock.AsSpan(blockAndOffset.Offset));

                    source = source.Slice(amountToWriteInBlock);

                    ++blockAndOffset.Block;
                    blockAndOffset.Offset = 0;
                }
            }
            else
            {
                source.CopyTo(this.largeBuffer.AsSpan((int)this.position));
            }
            this.position = end;
            this.length = Math.Max(this.position, this.length);
        }

        /// <summary>
        /// Returns a useful string for debugging. This should not normally be called in actual production code.
        /// </summary>
        public override string ToString()
        {
            if (!this.disposed)
            {
                return $"Id = {this.Id}, Tag = {this.Tag}, Length = {this.Length:N0} bytes";
            }
            else
            {
                // Avoid properties because of the dispose check, but the fields themselves are not cleared.
                return $"Disposed: Id = {this.id}, Tag = {this.tag}, Final Length: {this.length:N0} bytes";
            }
        }

        /// <summary>
        /// Writes a single byte to the current position in the stream.
        /// </summary>
        /// <param name="value">byte value to write.</param>
        /// <exception cref="ObjectDisposedException">Object has been disposed.</exception>
        public override void WriteByte(byte value)
        {
            this.CheckDisposed();

            long end = (long)this.position + 1;

            if (this.largeBuffer == null)
            {
                var blockSize = this.memoryManager.BlockSize;

                var block = (int)(this.position / blockSize);

                if (block >= this.blocks.Count)
                {
                    this.EnsureCapacity(end);
                }

                this.blocks[block][this.position % blockSize] = value;
            }
            else
            {
                if (this.position >= this.largeBuffer.Length)
                {
                    this.EnsureCapacity(end);
                }

                this.largeBuffer[this.position] = value;
            }

            this.position = end;

            if (this.position > this.length)
            {
                this.length = this.position;
            }
        }

        /// <summary>
        /// Reads a single byte from the current position in the stream.
        /// </summary>
        /// <returns>The byte at the current position, or -1 if the position is at the end of the stream.</returns>
        /// <exception cref="ObjectDisposedException">Object has been disposed.</exception>
        public override int ReadByte()
        {
            return this.SafeReadByte(ref this.position);
        }

        /// <summary>
        /// Reads a single byte from the specified position in the stream.
        /// </summary>
        /// <param name="streamPosition">The position in the stream to read from.</param>
        /// <returns>The byte at the current position, or -1 if the position is at the end of the stream.</returns>
        /// <exception cref="ObjectDisposedException">Object has been disposed.</exception>
        /// <exception cref="InvalidOperationException">Stream position is beyond <c>int.MaxValue</c>.</exception>
        public int SafeReadByte(ref int streamPosition)
        {
            long longPosition = streamPosition;
            int retVal = this.SafeReadByte(ref longPosition);
            if (longPosition > int.MaxValue)
            {
                throw new InvalidOperationException("Stream position is beyond int.MaxValue. Use SafeReadByte(ref long) override.");
            }
            streamPosition = (int)longPosition;
            return retVal;
        }

        /// <summary>
        /// Reads a single byte from the specified position in the stream.
        /// </summary>
        /// <param name="streamPosition">The position in the stream to read from.</param>
        /// <returns>The byte at the current position, or -1 if the position is at the end of the stream.</returns>
        /// <exception cref="ObjectDisposedException">Object has been disposed.</exception>
        public int SafeReadByte(ref long streamPosition)
        {
            this.CheckDisposed();
            if (streamPosition == this.length)
            {
                return -1;
            }
            byte value;
            if (this.largeBuffer == null)
            {
                var blockAndOffset = this.GetBlockAndRelativeOffset(streamPosition);
                value = this.blocks[blockAndOffset.Block][blockAndOffset.Offset];
            }
            else
            {
                value = this.largeBuffer[streamPosition];
            }
            streamPosition++;
            return value;
        }

        /// <summary>
        /// Sets the length of the stream.
        /// </summary>
        /// <exception cref="ArgumentOutOfRangeException">value is negative or larger than <see cref="RecyclableMemoryStreamManager.MaximumStreamCapacity"/>.</exception>
        /// <exception cref="ObjectDisposedException">Object has been disposed.</exception>
        public override void SetLength(long value)
        {
            this.CheckDisposed();
            if (value < 0)
            {
                throw new ArgumentOutOfRangeException(nameof(value), $"{nameof(value)} must be non-negative.");
            }

            this.EnsureCapacity(value);

            this.length = value;
            if (this.position > value)
            {
                this.position = value;
            }
        }

        /// <summary>
        /// Sets the position to the offset from the seek location.
        /// </summary>
        /// <param name="offset">How many bytes to move.</param>
        /// <param name="loc">From where.</param>
        /// <returns>The new position.</returns>
        /// <exception cref="ObjectDisposedException">Object has been disposed.</exception>
        /// <exception cref="ArgumentOutOfRangeException"><paramref name="offset"/> is larger than <see cref="RecyclableMemoryStreamManager.MaximumStreamCapacity"/>.</exception>
        /// <exception cref="ArgumentException">Invalid seek origin.</exception>
        /// <exception cref="IOException">Attempt to set negative position.</exception>
        public override long Seek(long offset, SeekOrigin loc)
        {
            this.CheckDisposed();
            long newPosition = loc switch
            {
                SeekOrigin.Begin => offset,
                SeekOrigin.Current => offset + this.position,
                SeekOrigin.End => offset + this.length,
                _ => throw new ArgumentException("Invalid seek origin.", nameof(loc)),
            };
            if (newPosition < 0)
            {
                throw new IOException("Seek before beginning.");
            }
            this.position = newPosition;
            return this.position;
        }

        /// <summary>
        /// Synchronously writes this stream's bytes to the argument stream.
        /// </summary>
        /// <param name="stream">Destination stream.</param>
        /// <remarks>Important: This does a synchronous write, which may not be desired in some situations.</remarks>
        /// <exception cref="ArgumentNullException"><paramref name="stream"/> is null.</exception>
        /// <exception cref="ObjectDisposedException">Object has been disposed.</exception>
        public override void WriteTo(Stream stream)
        {
            this.WriteTo(stream, 0, this.length);
        }

        /// <summary>
        /// Synchronously writes this stream's bytes, starting at offset, for count bytes, to the argument stream.
        /// </summary>
        /// <param name="stream">Destination stream.</param>
        /// <param name="offset">Offset in source.</param>
        /// <param name="count">Number of bytes to write.</param>
        /// <exception cref="ArgumentNullException"><paramref name="stream"/> is null.</exception>
        /// <exception cref="ArgumentOutOfRangeException">
        /// <paramref name="offset"/> is less than 0, or <paramref name="offset"/> + <paramref name="count"/> is beyond  this <paramref name="stream"/>'s length.
        /// </exception>
        /// <exception cref="ObjectDisposedException">Object has been disposed.</exception>
        public void WriteTo(Stream stream, int offset, int count)
        {
            this.WriteTo(stream, (long)offset, (long)count);
        }

        /// <summary>
        /// Synchronously writes this stream's bytes, starting at offset, for count bytes, to the argument stream.
        /// </summary>
        /// <param name="stream">Destination stream.</param>
        /// <param name="offset">Offset in source.</param>
        /// <param name="count">Number of bytes to write.</param>
        /// <exception cref="ArgumentNullException"><paramref name="stream"/> is null.</exception>
        /// <exception cref="ArgumentOutOfRangeException">
        /// <paramref name="offset"/> is less than 0, or <paramref name="offset"/> + <paramref name="count"/> is beyond  this <paramref name="stream"/>'s length.
        /// </exception>
        /// <exception cref="ObjectDisposedException">Object has been disposed.</exception>
        public void WriteTo(Stream stream, long offset, long count)
        {
            this.CheckDisposed();
            if (stream == null)
            {
                throw new ArgumentNullException(nameof(stream));
            }

            if (offset < 0 || offset + count > this.length)
            {
                throw new ArgumentOutOfRangeException(
                    message: $"{nameof(offset)} must not be negative and {nameof(offset)} + {nameof(count)} must not exceed the length of the {nameof(stream)}.",
                    innerException: null);
            }

            if (this.largeBuffer == null)
            {
                var blockAndOffset = this.GetBlockAndRelativeOffset(offset);
                long bytesRemaining = count;
                int currentBlock = blockAndOffset.Block;
                int currentOffset = blockAndOffset.Offset;

                while (bytesRemaining > 0)
                {
                    int amountToCopy = (int)Math.Min((long)this.blocks[currentBlock].Length - currentOffset, bytesRemaining);
                    stream.Write(this.blocks[currentBlock], currentOffset, amountToCopy);

                    bytesRemaining -= amountToCopy;

                    ++currentBlock;
                    currentOffset = 0;
                }
            }
            else
            {
                stream.Write(this.largeBuffer, (int)offset, (int)count);
            }
        }

        /// <summary>
        /// Writes bytes from the current stream to a destination <c>byte</c> array.
        /// </summary>
        /// <param name="buffer">Target buffer.</param>
        /// <remarks>The entire stream is written to the target array.</remarks>
        /// <exception cref="ArgumentNullException"><paramref name="buffer"/>> is null.</exception>
        /// <exception cref="ObjectDisposedException">Object has been disposed.</exception>
        public void WriteTo(byte[] buffer)
        {
            this.WriteTo(buffer, 0, this.Length);
        }

        /// <summary>
        /// Writes bytes from the current stream to a destination <c>byte</c> array.
        /// </summary>
        /// <param name="buffer">Target buffer.</param>
        /// <param name="offset">Offset in the source stream, from which to start.</param>
        /// <param name="count">Number of bytes to write.</param>
        /// <exception cref="ArgumentNullException"><paramref name="buffer"/>> is null.</exception>
        /// <exception cref="ArgumentOutOfRangeException">
        /// <paramref name="offset"/> is less than 0, or <paramref name="offset"/> + <paramref name="count"/> is beyond this stream's length.
        /// </exception>
        /// <exception cref="ObjectDisposedException">Object has been disposed.</exception>
        public void WriteTo(byte[] buffer, long offset, long count)
        {
            this.WriteTo(buffer, offset, count, 0);
        }

        /// <summary>
        /// Writes bytes from the current stream to a destination <c>byte</c> array.
        /// </summary>
        /// <param name="buffer">Target buffer.</param>
        /// <param name="offset">Offset in the source stream, from which to start.</param>
        /// <param name="count">Number of bytes to write.</param>
        /// <param name="targetOffset">Offset in the target byte array to start writing</param>
        /// <exception cref="ArgumentNullException"><c>buffer</c> is null</exception>
        /// <exception cref="ArgumentOutOfRangeException">
        /// <paramref name="offset"/> is less than 0, or <paramref name="offset"/> + <paramref name="count"/> is beyond this stream's length.
        /// </exception>
        /// <exception cref="ArgumentOutOfRangeException">
        /// <paramref name="targetOffset"/> is less than 0, or <paramref name="targetOffset"/> + <paramref name="count"/> is beyond the target <paramref name="buffer"/>'s length.
        /// </exception>
        /// <exception cref="ObjectDisposedException">Object has been disposed.</exception>
        public void WriteTo(byte[] buffer, long offset, long count, int targetOffset)
        {
            this.CheckDisposed();
            if (buffer == null)
            {
                throw new ArgumentNullException(nameof(buffer));
            }

            if (offset < 0 || offset + count > this.length)
            {
                throw new ArgumentOutOfRangeException(
                    message: $"{nameof(offset)} must not be negative and {nameof(offset)} + {nameof(count)} must not exceed the length of the stream.",
                    innerException: null);
            }

            if (targetOffset < 0 || count + targetOffset > buffer.Length)
            {
                throw new ArgumentOutOfRangeException(
                    message: $"{nameof(targetOffset)} must not be negative and {nameof(targetOffset)} + {nameof(count)} must not exceed the length of the target {nameof(buffer)}.",
                    innerException: null);
            }

            if (this.largeBuffer == null)
            {
                var blockAndOffset = GetBlockAndRelativeOffset(offset);
                long bytesRemaining = count;
                int currentBlock = blockAndOffset.Block;
                int currentOffset = blockAndOffset.Offset;
                int currentTargetOffset = targetOffset;

                while (bytesRemaining > 0)
                {
                    int amountToCopy = (int)Math.Min((long)this.blocks[currentBlock].Length - currentOffset, bytesRemaining);
                    Buffer.BlockCopy(this.blocks[currentBlock], currentOffset, buffer, currentTargetOffset, amountToCopy);

                    bytesRemaining -= amountToCopy;

                    ++currentBlock;
                    currentOffset = 0;
                    currentTargetOffset += amountToCopy;
                }
            }
            else
            {
                AssertLengthIsSmall();
                Buffer.BlockCopy(this.largeBuffer, (int)offset, buffer, targetOffset, (int)count);
            }
        }
        #endregion

        #region Helper Methods
        private bool Disposed => this.disposed;

        [MethodImpl(MethodImplOptions.AggressiveInlining)]
        private void CheckDisposed()
        {
            if (this.Disposed)
            {
                this.ThrowDisposedException();
            }
        }

        [MethodImpl(MethodImplOptions.NoInlining)]
        private void ThrowDisposedException()
        {
            throw new ObjectDisposedException($"The stream with Id {this.id} and Tag {this.tag} is disposed.");
        }

        private int InternalRead(byte[] buffer, int offset, int count, long fromPosition)
        {
            if (this.length - fromPosition <= 0)
            {
                return 0;
            }

            int amountToCopy;

            if (this.largeBuffer == null)
            {
                var blockAndOffset = this.GetBlockAndRelativeOffset(fromPosition);
                int bytesWritten = 0;
                int bytesRemaining = (int)Math.Min((long)count, this.length - fromPosition);

                while (bytesRemaining > 0)
                {
                    amountToCopy = Math.Min(this.blocks[blockAndOffset.Block].Length - blockAndOffset.Offset,
                                                bytesRemaining);
                    Buffer.BlockCopy(this.blocks[blockAndOffset.Block], blockAndOffset.Offset, buffer,
                                     bytesWritten + offset, amountToCopy);

                    bytesWritten += amountToCopy;
                    bytesRemaining -= amountToCopy;

                    ++blockAndOffset.Block;
                    blockAndOffset.Offset = 0;
                }
                return bytesWritten;
            }
            amountToCopy = (int)Math.Min((long)count, this.length - fromPosition);
            Buffer.BlockCopy(this.largeBuffer, (int)fromPosition, buffer, offset, amountToCopy);
            return amountToCopy;
        }

        private int InternalRead(Span<byte> buffer, long fromPosition)
        {
            if (this.length - fromPosition <= 0)
            {
                return 0;
            }

            int amountToCopy;

            if (this.largeBuffer == null)
            {
                var blockAndOffset = this.GetBlockAndRelativeOffset(fromPosition);
                int bytesWritten = 0;
                int bytesRemaining = (int)Math.Min(buffer.Length, this.length - fromPosition);

                while (bytesRemaining > 0)
                {
                    amountToCopy = Math.Min(this.blocks[blockAndOffset.Block].Length - blockAndOffset.Offset,
                                            bytesRemaining);
                    this.blocks[blockAndOffset.Block].AsSpan(blockAndOffset.Offset, amountToCopy)
                        .CopyTo(buffer.Slice(bytesWritten));

                    bytesWritten += amountToCopy;
                    bytesRemaining -= amountToCopy;

                    ++blockAndOffset.Block;
                    blockAndOffset.Offset = 0;
                }
                return bytesWritten;
            }
            amountToCopy = (int)Math.Min((long)buffer.Length, this.length - fromPosition);
            this.largeBuffer.AsSpan((int)fromPosition, amountToCopy).CopyTo(buffer);
            return amountToCopy;
        }

        private struct BlockAndOffset
        {
            public int Block;
            public int Offset;

            public BlockAndOffset(int block, int offset)
            {
                this.Block = block;
                this.Offset = offset;
            }
        }

        [MethodImpl(MethodImplOptions.AggressiveInlining)]
        private BlockAndOffset GetBlockAndRelativeOffset(long offset)
        {
            var blockSize = this.memoryManager.BlockSize;
            int blockIndex = (int)(offset / blockSize);
            int offsetIndex = (int)(offset % blockSize);
            return new BlockAndOffset(blockIndex, offsetIndex);
        }

        private void EnsureCapacity(long newCapacity)
        {
            if (newCapacity > this.memoryManager.MaximumStreamCapacity && this.memoryManager.MaximumStreamCapacity > 0)
            {
                this.memoryManager.ReportStreamOverCapacity(this.id, this.tag, newCapacity, this.AllocationStack);

                throw new OutOfMemoryException($"Requested capacity is too large: {newCapacity}. Limit is {this.memoryManager.MaximumStreamCapacity}.");
            }

            if (this.largeBuffer != null)
            {
                if (newCapacity > this.largeBuffer.Length)
                {
                    var newBuffer = this.memoryManager.GetLargeBuffer(newCapacity, this.id, this.tag);
                    Debug.Assert(this.length <= Int32.MaxValue);
                    this.InternalRead(newBuffer, 0, (int)this.length, 0);
                    this.ReleaseLargeBuffer();
                    this.largeBuffer = newBuffer;
                }
            }
            else
            {
                // Let's save some re-allocs of the blocks list
                var blocksRequired = (newCapacity / this.memoryManager.BlockSize) + 1;
                if (this.blocks.Capacity < blocksRequired)
                {
                    this.blocks.Capacity = (int)blocksRequired;
                }
                while (this.Capacity64 < newCapacity)
                {
                    this.blocks.Add((this.memoryManager.GetBlock()));
                }
            }
        }

        /// <summary>
        /// Release the large buffer (either stores it for eventual release or returns it immediately).
        /// </summary>
        private void ReleaseLargeBuffer()
        {
            if (this.memoryManager.AggressiveBufferReturn)
            {
                this.memoryManager.ReturnLargeBuffer(this.largeBuffer, this.id, this.tag);
            }
            else
            {
                // We most likely will only ever need space for one
                this.dirtyBuffers ??= new List<byte[]>(1);
                this.dirtyBuffers.Add(this.largeBuffer);
            }

            this.largeBuffer = null;
        }

        [MethodImpl(MethodImplOptions.AggressiveInlining)]
        private void AssertLengthIsSmall()
        {
            Debug.Assert(this.length <= Int32.MaxValue, "this.length was assumed to be <= Int32.MaxValue, but was larger.");
        }
#endregion
    }
}<|MERGE_RESOLUTION|>--- conflicted
+++ resolved
@@ -94,11 +94,7 @@
         /// <summary>
         /// All of these blocks must be the same size.
         /// </summary>
-<<<<<<< HEAD
-        private readonly List<byte[]> blocks = new();
-=======
         private readonly List<byte[]> blocks;
->>>>>>> 362550df
 
         private readonly Guid id;
 
