﻿// The MIT License (MIT)
// 
// Copyright (c) 2015-2016 Microsoft
// 
// Permission is hereby granted, free of charge, to any person obtaining a copy
// of this software and associated documentation files (the "Software"), to deal
// in the Software without restriction, including without limitation the rights
// to use, copy, modify, merge, publish, distribute, sublicense, and/or sell
// copies of the Software, and to permit persons to whom the Software is
// furnished to do so, subject to the following conditions:
// 
// The above copyright notice and this permission notice shall be included in all
// copies or substantial portions of the Software.
// 
// THE SOFTWARE IS PROVIDED "AS IS", WITHOUT WARRANTY OF ANY KIND, EXPRESS OR
// IMPLIED, INCLUDING BUT NOT LIMITED TO THE WARRANTIES OF MERCHANTABILITY,
// FITNESS FOR A PARTICULAR PURPOSE AND NONINFRINGEMENT. IN NO EVENT SHALL THE
// AUTHORS OR COPYRIGHT HOLDERS BE LIABLE FOR ANY CLAIM, DAMAGES OR OTHER
// LIABILITY, WHETHER IN AN ACTION OF CONTRACT, TORT OR OTHERWISE, ARISING FROM,
// OUT OF OR IN CONNECTION WITH THE SOFTWARE OR THE USE OR OTHER DEALINGS IN THE
// SOFTWARE.

namespace Microsoft.IO
{
    using System;
#if NETCOREAPP2_1 || NETSTANDARD2_1
    using System.Buffers;
#endif
    using System.Collections.Generic;
    using System.Diagnostics;
    using System.Diagnostics.CodeAnalysis;
    using System.IO;
    using System.Runtime.CompilerServices;
    using System.Threading;
    using System.Threading.Tasks;

    /// <summary>
    /// MemoryStream implementation that deals with pooling and managing memory streams which use potentially large
    /// buffers.
    /// </summary>
    /// <remarks>
    /// This class works in tandem with the RecyclableMemoryStreamManager to supply MemoryStream
    /// objects to callers, while avoiding these specific problems:
    /// 1. LOH allocations - since all large buffers are pooled, they will never incur a Gen2 GC
    /// 2. Memory waste - A standard memory stream doubles its size when it runs out of room. This
    /// leads to continual memory growth as each stream approaches the maximum allowed size.
    /// 3. Memory copying - Each time a MemoryStream grows, all the bytes are copied into new buffers.
    /// This implementation only copies the bytes when GetBuffer is called.
    /// 4. Memory fragmentation - By using homogeneous buffer sizes, it ensures that blocks of memory
    /// can be easily reused.
    /// 
    /// The stream is implemented on top of a series of uniformly-sized blocks. As the stream's length grows,
    /// additional blocks are retrieved from the memory manager. It is these blocks that are pooled, not the stream
    /// object itself.
    /// 
    /// The biggest wrinkle in this implementation is when GetBuffer() is called. This requires a single 
    /// contiguous buffer. If only a single block is in use, then that block is returned. If multiple blocks 
    /// are in use, we retrieve a larger buffer from the memory manager. These large buffers are also pooled, 
    /// split by size--they are multiples/exponentials of a chunk size (1 MB by default).
    /// 
    /// Once a large buffer is assigned to the stream the small blocks are NEVER again used for this stream. All operations take place on the 
    /// large buffer. The large buffer can be replaced by a larger buffer from the pool as needed. All blocks and large buffers 
    /// are maintained in the stream until the stream is disposed (unless AggressiveBufferReturn is enabled in the stream manager).
    /// 
    /// A further wrinkle is what happens when the stream is longer than the maximum allowable array length under .NET. This is allowed
    /// when only blocks are in use, and only the Read/Write APIs are used. Once a stream grows to this size, any attempt to convert it
    /// to a single buffer will result in an exception. Similarly, if a stream is already converted to use a single larger buffer, then
    /// it cannot grow beyond the limits of the maximum allowable array size.
    /// </remarks>
    public sealed class RecyclableMemoryStream : MemoryStream
    {
        private static readonly byte[] emptyArray = new byte[0];

        /// <summary>
        /// All of these blocks must be the same size
        /// </summary>
        private readonly List<byte[]> blocks = new List<byte[]>(1);

        private readonly Guid id;

        private readonly RecyclableMemoryStreamManager memoryManager;

        private readonly string tag;

        /// <summary>
        /// This list is used to store buffers once they're replaced by something larger.
        /// This is for the cases where you have users of this class that may hold onto the buffers longer
        /// than they should and you want to prevent race conditions which could corrupt the data.
        /// </summary>
        private List<byte[]> dirtyBuffers;

        private bool disposed;

        /// <summary>
        /// This is only set by GetBuffer() if the necessary buffer is larger than a single block size, or on
        /// construction if the caller immediately requests a single large buffer.
        /// </summary>
        /// <remarks>If this field is non-null, it contains the concatenation of the bytes found in the individual
        /// blocks. Once it is created, this (or a larger) largeBuffer will be used for the life of the stream.
        /// </remarks>
        private byte[] largeBuffer;

        /// <summary>
        /// Unique identifier for this stream across its entire lifetime
        /// </summary>
        /// <exception cref="ObjectDisposedException">Object has been disposed</exception>
        internal Guid Id
        {
            get
            {
                this.CheckDisposed();
                return this.id;
            }
        }

        /// <summary>
        /// A temporary identifier for the current usage of this stream.
        /// </summary>
        /// <exception cref="ObjectDisposedException">Object has been disposed</exception>
        internal string Tag
        {
            get
            {
                this.CheckDisposed();
                return this.tag;
            }
        }

        /// <summary>
        /// Gets the memory manager being used by this stream.
        /// </summary>
        /// <exception cref="ObjectDisposedException">Object has been disposed</exception>
        internal RecyclableMemoryStreamManager MemoryManager
        {
            get
            {
                this.CheckDisposed();
                return this.memoryManager;
            }
        }

        /// <summary>
        /// Callstack of the constructor. It is only set if MemoryManager.GenerateCallStacks is true,
        /// which should only be in debugging situations.
        /// </summary>
        internal string AllocationStack { get; }

        /// <summary>
        /// Callstack of the Dispose call. It is only set if MemoryManager.GenerateCallStacks is true,
        /// which should only be in debugging situations.
        /// </summary>
        internal string DisposeStack { get; private set; }

        #region Constructors
        /// <summary>
        /// Allocate a new RecyclableMemoryStream object.
        /// </summary>
        /// <param name="memoryManager">The memory manager</param>
        public RecyclableMemoryStream(RecyclableMemoryStreamManager memoryManager)
            : this(memoryManager, Guid.NewGuid(), null, 0, null) { }

        /// <summary>
        /// Allocate a new RecyclableMemoryStream object.
        /// </summary>
        /// <param name="memoryManager">The memory manager</param>
        /// <param name="id">A unique identifier which can be used to trace usages of the stream.</param>
        public RecyclableMemoryStream(RecyclableMemoryStreamManager memoryManager, Guid id)
            : this(memoryManager, id, null, 0, null) { }

        /// <summary>
        /// Allocate a new RecyclableMemoryStream object
        /// </summary>
        /// <param name="memoryManager">The memory manager</param>
        /// <param name="tag">A string identifying this stream for logging and debugging purposes</param>
        public RecyclableMemoryStream(RecyclableMemoryStreamManager memoryManager, string tag)
            : this(memoryManager, Guid.NewGuid(), tag, 0, null) { }

        /// <summary>
        /// Allocate a new RecyclableMemoryStream object
        /// </summary>
        /// <param name="memoryManager">The memory manager</param>
        /// <param name="id">A unique identifier which can be used to trace usages of the stream.</param>
        /// <param name="tag">A string identifying this stream for logging and debugging purposes</param>
        public RecyclableMemoryStream(RecyclableMemoryStreamManager memoryManager, Guid id, string tag)
            : this(memoryManager, id, tag, 0, null) { }

        /// <summary>
        /// Allocate a new RecyclableMemoryStream object
        /// </summary>
        /// <param name="memoryManager">The memory manager</param>
        /// <param name="tag">A string identifying this stream for logging and debugging purposes</param>
        /// <param name="requestedSize">The initial requested size to prevent future allocations</param>
        public RecyclableMemoryStream(RecyclableMemoryStreamManager memoryManager, string tag, int requestedSize)
            : this(memoryManager, Guid.NewGuid(), tag, requestedSize, null) { }

        /// <summary>
        /// Allocate a new RecyclableMemoryStream object
        /// </summary>
        /// <param name="memoryManager">The memory manager</param>
        /// <param name="tag">A string identifying this stream for logging and debugging purposes</param>
        /// <param name="requestedSize">The initial requested size to prevent future allocations</param>
        public RecyclableMemoryStream(RecyclableMemoryStreamManager memoryManager, string tag, long requestedSize)
            : this(memoryManager, Guid.NewGuid(), tag, requestedSize, null) { }

        /// <summary>
        /// Allocate a new RecyclableMemoryStream object
        /// </summary>
        /// <param name="memoryManager">The memory manager</param>
        /// <param name="id">A unique identifier which can be used to trace usages of the stream.</param>
        /// <param name="tag">A string identifying this stream for logging and debugging purposes</param>
        /// <param name="requestedSize">The initial requested size to prevent future allocations</param>
        public RecyclableMemoryStream(RecyclableMemoryStreamManager memoryManager, Guid id, string tag, int requestedSize)
            : this(memoryManager, id, tag, requestedSize, null) { }

        /// <summary>
        /// Allocate a new RecyclableMemoryStream object
        /// </summary>
        /// <param name="memoryManager">The memory manager</param>
        /// <param name="id">A unique identifier which can be used to trace usages of the stream.</param>
        /// <param name="tag">A string identifying this stream for logging and debugging purposes</param>
        /// <param name="requestedSize">The initial requested size to prevent future allocations</param>
        public RecyclableMemoryStream(RecyclableMemoryStreamManager memoryManager, Guid id, string tag, long requestedSize)
            : this(memoryManager, id, tag, requestedSize, null) { }

        /// <summary>
        /// Allocate a new RecyclableMemoryStream object
        /// </summary>
        /// <param name="memoryManager">The memory manager</param>
        /// <param name="id">A unique identifier which can be used to trace usages of the stream.</param>
        /// <param name="tag">A string identifying this stream for logging and debugging purposes</param>
        /// <param name="requestedSize">The initial requested size to prevent future allocations</param>
        /// <param name="initialLargeBuffer">An initial buffer to use. This buffer will be owned by the stream and returned to the memory manager upon Dispose.</param>
        internal RecyclableMemoryStream(RecyclableMemoryStreamManager memoryManager, Guid id, string tag, long requestedSize, byte[] initialLargeBuffer)
            : base(emptyArray)
        {
            this.memoryManager = memoryManager;
            this.id = id;
            this.tag = tag;

            if (requestedSize < memoryManager.BlockSize)
            {
                requestedSize = memoryManager.BlockSize;
            }

            if (initialLargeBuffer == null)
            {
                this.EnsureCapacity(requestedSize);
            }
            else
            {
                this.largeBuffer = initialLargeBuffer;
            }

            if (this.memoryManager.GenerateCallStacks)
            {
                this.AllocationStack = Environment.StackTrace;
            }

            RecyclableMemoryStreamManager.Events.Writer.MemoryStreamCreated(this.id, this.tag, requestedSize);
            this.memoryManager.ReportStreamCreated();
        }
        #endregion

        #region Dispose and Finalize
        /// <summary>
        /// The finalizer will be called when a stream is not disposed properly. 
        /// </summary>
        /// <remarks>Failing to dispose indicates a bug in the code using streams. Care should be taken to properly account for stream lifetime.</remarks>
        ~RecyclableMemoryStream()
        {
            this.Dispose(false);
        }

        /// <summary>
        /// Returns the memory used by this stream back to the pool.
        /// </summary>
        /// <param name="disposing">Whether we're disposing (true), or being called by the finalizer (false)</param>
        [SuppressMessage("Microsoft.Usage", "CA1816:CallGCSuppressFinalizeCorrectly",
            Justification = "We have different disposal semantics, so SuppressFinalize is in a different spot.")]
        protected override void Dispose(bool disposing)
        {
            if (this.disposed)
            {
                string doubleDisposeStack = null;
                if (this.memoryManager.GenerateCallStacks)
                {
                    doubleDisposeStack = Environment.StackTrace;
                }

                RecyclableMemoryStreamManager.Events.Writer.MemoryStreamDoubleDispose(this.id, this.tag,
                                                                                     this.AllocationStack,
                                                                                     this.DisposeStack,
                                                                                     doubleDisposeStack);
                return;
            }

            this.disposed = true;

            RecyclableMemoryStreamManager.Events.Writer.MemoryStreamDisposed(this.id, this.tag);

            if (this.memoryManager.GenerateCallStacks)
            {
                this.DisposeStack = Environment.StackTrace;
            }

            if (disposing)
            {
                this.memoryManager.ReportStreamDisposed();

                GC.SuppressFinalize(this);
            }
            else
            {
                // We're being finalized.

                RecyclableMemoryStreamManager.Events.Writer.MemoryStreamFinalized(this.id, this.tag, this.AllocationStack);

                if (AppDomain.CurrentDomain.IsFinalizingForUnload())
                {
                    // If we're being finalized because of a shutdown, don't go any further.
                    // We have no idea what's already been cleaned up. Triggering events may cause
                    // a crash.
                    base.Dispose(disposing);
                    return;
                }
<<<<<<< HEAD
#endif
=======

>>>>>>> 72ac7adf
                this.memoryManager.ReportStreamFinalized();
            }

            this.memoryManager.ReportStreamLength(this.length);

            if (this.largeBuffer != null)
            {
                this.memoryManager.ReturnLargeBuffer(this.largeBuffer, this.tag);
            }

            if (this.dirtyBuffers != null)
            {
                foreach (var buffer in this.dirtyBuffers)
                {
                    this.memoryManager.ReturnLargeBuffer(buffer, this.tag);
                }
            }

            this.memoryManager.ReturnBlocks(this.blocks, this.tag);
            this.blocks.Clear();

            base.Dispose(disposing);
        }

        /// <summary>
        /// Equivalent to Dispose
        /// </summary>
        public override void Close()
        {
            this.Dispose(true);
        }
        #endregion

        #region MemoryStream overrides
        /// <summary>
        /// Gets or sets the capacity
        /// </summary>
        /// <remarks>Capacity is always in multiples of the memory manager's block size, unless
        /// the large buffer is in use.  Capacity never decreases during a stream's lifetime. 
        /// Explicitly setting the capacity to a lower value than the current value will have no effect. 
        /// This is because the buffers are all pooled by chunks and there's little reason to 
        /// allow stream truncation.
        /// 
        /// Writing past the current capacity will cause Capacity to automatically increase, until MaximumStreamCapacity is reached.
        /// 
        /// If the capacity is larger than int.MaxValue, then Int.MaxValue will be returned. If you anticipate using
        /// larger streams, use the <see cref="Capacity64"/> property instead.
        /// </remarks>
        /// <exception cref="ObjectDisposedException">Object has been disposed</exception>
        public override int Capacity
        {
            get
            {
                this.CheckDisposed();
                if (this.largeBuffer != null)
                {
                    return this.largeBuffer.Length;
                }

                long size = (long)this.blocks.Count * this.memoryManager.BlockSize;
                if (size > int.MaxValue)
                {
                    throw new InvalidOperationException("Capacity is larger than int.MaxValue. Use Capacity64 instead");
                }
                return (int)size;
            }
            set
            {
                this.CheckDisposed();
                this.EnsureCapacity(value);
            }
        }
        
        /// <summary>
        /// Returns a 64-bit version of capacity, for streams larger than int.MaxValue in length.
        /// </summary>
        public long Capacity64
        {
            get
            {
                this.CheckDisposed();
                if (this.largeBuffer != null)
                {
                    return this.largeBuffer.Length;
                }

                long size = (long)this.blocks.Count * this.memoryManager.BlockSize;
                return size;
            }
            set
            {
                this.CheckDisposed();
                this.EnsureCapacity(value);
            }
        }

        private long length;

        /// <summary>
        /// Gets the number of bytes written to this stream.
        /// </summary>
        /// <exception cref="ObjectDisposedException">Object has been disposed</exception>
        /// <remarks>If the buffer has already been converted to a large buffer, then the maximum length is limited by the maximum allowed array length in .NET.</remarks>
        public override long Length
        {
            get
            {
                this.CheckDisposed();
                return this.length;
            }
        }

        private long position;

        /// <summary>
        /// Gets the current position in the stream
        /// </summary>
        /// <exception cref="ObjectDisposedException">Object has been disposed</exception>
        /// <exception cref="ArgumentOutOfRangeException">A negative value was passed</exception>
        /// <exception cref="InvalidOperationException">Stream is in large-buffer mode, but an attempt was made to set the position past the maximum allowed array length.</exception>
        /// <remarks>If the buffer has already been converted to a large buffer, then the maximum length (and thus position) is limited by the maximum allowed array length in .NET.</remarks>
        public override long Position
        {
            get
            {
                this.CheckDisposed();
                return this.position;
            }
            set
            {
                this.CheckDisposed();
                if (value < 0)
                {
                    throw new ArgumentOutOfRangeException("value", "value must be non-negative");
                }
                
                if (this.largeBuffer != null && value > RecyclableMemoryStreamManager.MaxArrayLength)
                {
                    throw new InvalidOperationException($"Once the stream is converted to a single large buffer, position cannot be set past {RecyclableMemoryStreamManager.MaxArrayLength}");
                }
                this.position = value;
            }
        }

        /// <summary>
        /// Whether the stream can currently read
        /// </summary>
        public override bool CanRead => !this.Disposed;

        /// <summary>
        /// Whether the stream can currently seek
        /// </summary>
        public override bool CanSeek => !this.Disposed;

        /// <summary>
        /// Always false
        /// </summary>
        public override bool CanTimeout => false;

        /// <summary>
        /// Whether the stream can currently write
        /// </summary>
        public override bool CanWrite => !this.Disposed;

        /// <summary>
        /// Returns a single buffer containing the contents of the stream.
        /// The buffer may be longer than the stream length.
        /// </summary>
        /// <returns>A byte[] buffer</returns>
        /// <remarks>IMPORTANT: Doing a Write() after calling GetBuffer() invalidates the buffer. The old buffer is held onto
        /// until Dispose is called, but the next time GetBuffer() is called, a new buffer from the pool will be required.</remarks>
        /// <exception cref="ObjectDisposedException">Object has been disposed</exception>
        /// <exception cref="InvalidOperationException">stream is too large for a contiguous buffer.</exception>
        public override byte[] GetBuffer()
        {
            this.CheckDisposed();

            if (this.largeBuffer != null)
            {
                return this.largeBuffer;
            }

            if (this.blocks.Count == 1)
            {
                return this.blocks[0];
            }

            // Buffer needs to reflect the capacity, not the length, because
            // it's possible that people will manipulate the buffer directly
            // and set the length afterward. Capacity sets the expectation
            // for the size of the buffer.

            if (this.Capacity64 > RecyclableMemoryStreamManager.MaxArrayLength)
            {
                throw new InvalidOperationException("Stream is too large for a contiguous buffer.");
            }

            var newBuffer = this.memoryManager.GetLargeBuffer(this.Capacity64, this.tag);

            // InternalRead will check for existence of largeBuffer, so make sure we
            // don't set it until after we've copied the data.
            AssertLengthIsSmall();
            this.InternalRead(newBuffer, 0, (int)this.length, 0);
            this.largeBuffer = newBuffer;

            if (this.blocks.Count > 0 && this.memoryManager.AggressiveBufferReturn)
            {
                this.memoryManager.ReturnBlocks(this.blocks, this.tag);
                this.blocks.Clear();
            }

            return this.largeBuffer;
        }

        /// <summary>Asynchronously reads all the bytes from the current position in this stream and writes them to another stream.</summary>
        /// <param name="destination">The stream to which the contents of the current stream will be copied.</param>
        /// <param name="bufferSize">This parameter is ignored.</param>
        /// <param name="cancellationToken">The token to monitor for cancellation requests.</param>
        /// <returns>A task that represents the asynchronous copy operation.</returns>
        /// <exception cref="T:System.ArgumentNullException">
        ///   <paramref name="destination" /> is <see langword="null" />.</exception>
        /// <exception cref="T:System.ObjectDisposedException">Either the current stream or the destination stream is disposed.</exception>
        /// <exception cref="T:System.NotSupportedException">The current stream does not support reading, or the destination stream does not support writing.</exception>
        public override Task CopyToAsync(Stream destination, int bufferSize, CancellationToken cancellationToken)
        {
            if (destination == null)
            {
                throw new ArgumentNullException(nameof(destination));
            }

            CheckDisposed();

            if (this.length == 0)
            {
#if NET45
                return Task.FromResult(true);
#else
                return Task.CompletedTask;
#endif
            }

            if (destination is MemoryStream destinationRMS)
            {
                this.WriteTo(destinationRMS, this.position, this.length - this.position);
#if NET45
                return Task.FromResult(true);
#else
                return Task.CompletedTask;
#endif
            }
            else
            {
                if (this.largeBuffer == null)
                {
                    if (this.blocks.Count == 1)
                    {
                        AssertLengthIsSmall();
                        return destination.WriteAsync(this.blocks[0], (int)this.position, (int)(this.length - this.position), cancellationToken);
                    }
                    else
                    {
                        return CopyToAsyncImpl(cancellationToken);

                        async Task CopyToAsyncImpl(CancellationToken ct)
                        {                            
                            var bytesRemaining = this.length - this.position;
                            var blockAndOffset = this.GetBlockAndRelativeOffset(this.position);
                            int currentBlock = blockAndOffset.Block;
                            var currentOffset = blockAndOffset.Offset;
                            while (bytesRemaining > 0)
                            {
                                int amountToCopy = (int)Math.Min(this.blocks[currentBlock].Length - currentOffset, bytesRemaining);
                                await destination.WriteAsync(this.blocks[currentBlock], currentOffset, amountToCopy, ct);
                                bytesRemaining -= amountToCopy;
                                ++currentBlock;
                                currentOffset = 0;
                            }
                        }
                    }
                }
                else
                {
                    AssertLengthIsSmall();
                    return destination.WriteAsync(this.largeBuffer, (int)this.position, (int)(this.length - this.position), cancellationToken);
                }
            }
        }

#if NETCOREAPP2_1 || NETSTANDARD2_1
        /// <summary>
        /// Returns a sequence containing the contents of the stream.
        /// </summary>
        /// <returns>A ReadOnlySequence of bytes</returns>
        /// <remarks>IMPORTANT: Doing a Write(), Dispose(), or Close() after calling GetReadOnlySequence() invalidates the sequence.</remarks>
        /// <exception cref="ObjectDisposedException">Object has been disposed</exception>
        public ReadOnlySequence<byte> GetReadOnlySequence()
        {
            this.CheckDisposed();

            if (this.largeBuffer != null)
            {
                AssertLengthIsSmall();
                return new ReadOnlySequence<byte>(this.largeBuffer, 0, (int)this.length);
            }

            if (this.blocks.Count == 1)
            {
            AssertLengthIsSmall();
                return new ReadOnlySequence<byte>(this.blocks[0], 0, (int)this.length);
            }

            if (this.length > RecyclableMemoryStreamManager.MaxArrayLength)
            {
                throw new InvalidOperationException($"Cannot return a ReadOnlySequence larger than {RecyclableMemoryStreamManager.MaxArrayLength}, but stream length is {this.length}.");
            }

            BlockSegment first = new BlockSegment(this.blocks[0]);
            BlockSegment last = first;

            
            for (int blockIdx = 1; blockIdx < blocks.Count; blockIdx++)
            {
                last = last.Append(this.blocks[blockIdx]);
            }

            Debug.Assert(this.length <= Int32.MaxValue);
            return new ReadOnlySequence<byte>(first, 0, last, (int)this.length - (int)last.RunningIndex);
        }

        private sealed class BlockSegment : ReadOnlySequenceSegment<byte>
        {
            public BlockSegment(Memory<byte> memory) => Memory = memory;

            public BlockSegment Append(Memory<byte> memory)
            {
                var nextSegment = new BlockSegment(memory) { RunningIndex = RunningIndex + Memory.Length };
                Next = nextSegment;
                return nextSegment;
            }
        }
#endif

        /// <summary>
        /// Returns an ArraySegment that wraps a single buffer containing the contents of the stream.
        /// </summary>
        /// <param name="buffer">An ArraySegment containing a reference to the underlying bytes.</param>
        /// <returns>Always returns true.</returns>
        /// <remarks>GetBuffer has no failure modes (it always returns something, even if it's an empty buffer), therefore this method
        /// always returns a valid ArraySegment to the same buffer returned by GetBuffer.</remarks>
#if NET45
        public bool TryGetBuffer(out ArraySegment<byte> buffer)  
#else
        public override bool TryGetBuffer(out ArraySegment<byte> buffer)
#endif
        {
            this.CheckDisposed();
            Debug.Assert(this.length <= Int32.MaxValue);
            buffer = new ArraySegment<byte>(this.GetBuffer(), 0, (int)this.Length);
            // GetBuffer has no failure modes, so this should always succeed
            return true;
        }

        /// <summary>
        /// Returns a new array with a copy of the buffer's contents. You should almost certainly be using GetBuffer combined with the Length to 
        /// access the bytes in this stream. Calling ToArray will destroy the benefits of pooled buffers, but it is included
        /// for the sake of completeness.
        /// </summary>
        /// <exception cref="ObjectDisposedException">Object has been disposed</exception>
        /// <exception cref="NotSupportedException">The current RecyclableStreamManager object disallows ToArray calls.</exception>
#pragma warning disable CS0809
        [Obsolete("This method has degraded performance vs. GetBuffer and should be avoided.")]
        public override byte[] ToArray()
        {
            this.CheckDisposed();

            string stack = this.memoryManager.GenerateCallStacks ? Environment.StackTrace : null;
            RecyclableMemoryStreamManager.Events.Writer.MemoryStreamToArray(this.id, this.tag, stack, this.length);

            if (this.memoryManager.ThrowExceptionOnToArray)
            {
                throw new NotSupportedException("The underlying RecyclableMemoryStreamManager is configured to not allow calls to ToArray.");
            }

            var newBuffer = new byte[this.Length];

            Debug.Assert(this.length <= Int32.MaxValue);
            this.InternalRead(newBuffer, 0, (int)this.length, 0);
            this.memoryManager.ReportStreamToArray();

            return newBuffer;
        }
#pragma warning restore CS0809

        /// <summary>
        /// Reads from the current position into the provided buffer
        /// </summary>
        /// <param name="buffer">Destination buffer</param>
        /// <param name="offset">Offset into buffer at which to start placing the read bytes.</param>
        /// <param name="count">Number of bytes to read.</param>
        /// <returns>The number of bytes read</returns>
        /// <exception cref="ArgumentNullException">buffer is null</exception>
        /// <exception cref="ArgumentOutOfRangeException">offset or count is less than 0</exception>
        /// <exception cref="ArgumentException">offset subtracted from the buffer length is less than count</exception>
        /// <exception cref="ObjectDisposedException">Object has been disposed</exception>
        public override int Read(byte[] buffer, int offset, int count)
        {
            return this.SafeRead(buffer, offset, count, ref this.position);
        }

        /// <summary>
        /// Reads from the specified position into the provided buffer
        /// </summary>
        /// <param name="buffer">Destination buffer</param>
        /// <param name="offset">Offset into buffer at which to start placing the read bytes.</param>
        /// <param name="count">Number of bytes to read.</param>
        /// <param name="streamPosition">Position in the stream to start reading from</param>
        /// <returns>The number of bytes read</returns>
        /// <exception cref="ArgumentNullException">buffer is null</exception>
        /// <exception cref="ArgumentOutOfRangeException">offset or count is less than 0</exception>
        /// <exception cref="ArgumentException">offset subtracted from the buffer length is less than count</exception>
        /// <exception cref="ObjectDisposedException">Object has been disposed</exception>
        /// <exception cref="InvalidOperationException">Stream position is beyond int.MaxValue</exception>
        public int SafeRead(byte[] buffer, int offset, int count, ref int streamPosition)
        {
            long longPosition = streamPosition;
            var retVal = this.SafeRead(buffer, offset, count, ref longPosition);
            if (longPosition > int.MaxValue)
            {
                throw new InvalidOperationException("Stream position is beyond int.MaxValue. Use SafeRead(byte[], int, int, ref long) override.");
            }
            streamPosition = (int)longPosition;
            return retVal;
        }

        /// <summary>
        /// Reads from the specified position into the provided buffer
        /// </summary>
        /// <param name="buffer">Destination buffer</param>
        /// <param name="offset">Offset into buffer at which to start placing the read bytes.</param>
        /// <param name="count">Number of bytes to read.</param>
        /// <param name="streamPosition">Position in the stream to start reading from</param>
        /// <returns>The number of bytes read</returns>
        /// <exception cref="ArgumentNullException">buffer is null</exception>
        /// <exception cref="ArgumentOutOfRangeException">offset or count is less than 0</exception>
        /// <exception cref="ArgumentException">offset subtracted from the buffer length is less than count</exception>
        /// <exception cref="ObjectDisposedException">Object has been disposed</exception>
        public int SafeRead(byte[] buffer, int offset, int count, ref long streamPosition)
        {
            this.CheckDisposed();
            if (buffer == null)
            {
                throw new ArgumentNullException(nameof(buffer));
            }

            if (offset < 0)
            {
                throw new ArgumentOutOfRangeException(nameof(offset), "offset cannot be negative");
            }

            if (count < 0)
            {
                throw new ArgumentOutOfRangeException(nameof(count), "count cannot be negative");
            }

            if (offset + count > buffer.Length)
            {
                throw new ArgumentException("buffer length must be at least offset + count");
            }

            int amountRead = this.InternalRead(buffer, offset, count, streamPosition);
            streamPosition += amountRead;
            return amountRead;
        }



#if NETCOREAPP2_1 || NETSTANDARD2_1
        /// <summary>
        /// Reads from the current position into the provided buffer
        /// </summary>
        /// <param name="buffer">Destination buffer</param>
        /// <returns>The number of bytes read</returns>
        /// <exception cref="ObjectDisposedException">Object has been disposed</exception>
        public override int Read(Span<byte> buffer)
        {
            return this.SafeRead(buffer, ref this.position);
        }

        /// <summary>
        /// Reads from the specified position into the provided buffer
        /// </summary>
        /// <param name="buffer">Destination buffer</param>
        /// <param name="streamPosition">Position in the stream to start reading from</param>
        /// <returns>The number of bytes read</returns>
        /// <exception cref="ObjectDisposedException">Object has been disposed</exception>
        /// <exception cref="InvalidOperationException">Stream position is beyond int.MaxValue</exception>
        public int SafeRead(Span<byte> buffer, ref int streamPosition)
        {
            long longPosition = streamPosition;
            int retVal = this.SafeRead(buffer, ref longPosition);
            if (longPosition > int.MaxValue)
            {
                throw new InvalidOperationException("Stream position is beyond int.MaxValue. Use SafeRead(Span<byte>, ref long) override.");
            }
            streamPosition = (int)longPosition;
            return retVal;
        }

        /// <summary>
        /// Reads from the specified position into the provided buffer
        /// </summary>
        /// <param name="buffer">Destination buffer</param>
        /// <param name="streamPosition">Position in the stream to start reading from</param>
        /// <returns>The number of bytes read</returns>
        /// <exception cref="ObjectDisposedException">Object has been disposed</exception>
        public int SafeRead(Span<byte> buffer, ref long streamPosition)
        {
            this.CheckDisposed();

            int amountRead = this.InternalRead(buffer, streamPosition);
            streamPosition += amountRead;
            return amountRead;
        }
        
#endif

        /// <summary>
        /// Writes the buffer to the stream
        /// </summary>
        /// <param name="buffer">Source buffer</param>
        /// <param name="offset">Start position</param>
        /// <param name="count">Number of bytes to write</param>
        /// <exception cref="ArgumentNullException">buffer is null</exception>
        /// <exception cref="ArgumentOutOfRangeException">offset or count is negative</exception>
        /// <exception cref="ArgumentException">buffer.Length - offset is not less than count</exception>
        /// <exception cref="ObjectDisposedException">Object has been disposed</exception>
        public override void Write(byte[] buffer, int offset, int count)
        {
            this.CheckDisposed();
            if (buffer == null)
            {
                throw new ArgumentNullException(nameof(buffer));
            }

            if (offset < 0)
            {
                throw new ArgumentOutOfRangeException(nameof(offset), offset,
                                                      "Offset must be in the range of 0 - buffer.Length-1");
            }

            if (count < 0)
            {
                throw new ArgumentOutOfRangeException(nameof(count), count, "count must be non-negative");
            }

            if (count + offset > buffer.Length)
            {
                throw new ArgumentException("count must be greater than buffer.Length - offset");
            }

            int blockSize = this.memoryManager.BlockSize;
            long end = (long)this.position + count;

            this.EnsureCapacity(end);

            if (this.largeBuffer == null)
            {
                int bytesRemaining = count;
                int bytesWritten = 0;
                var blockAndOffset = this.GetBlockAndRelativeOffset(this.position);

                while (bytesRemaining > 0)
                {
                    byte[] currentBlock = this.blocks[blockAndOffset.Block];
                    int remainingInBlock = blockSize - blockAndOffset.Offset;
                    int amountToWriteInBlock = Math.Min(remainingInBlock, bytesRemaining);

                    Buffer.BlockCopy(buffer, offset + bytesWritten, currentBlock, blockAndOffset.Offset,
                                     amountToWriteInBlock);

                    bytesRemaining -= amountToWriteInBlock;
                    bytesWritten += amountToWriteInBlock;

                    ++blockAndOffset.Block;
                    blockAndOffset.Offset = 0;
                }
            }
            else
            {
                Buffer.BlockCopy(buffer, offset, this.largeBuffer, (int)this.position, count);
            }
            this.position = end;
            this.length = Math.Max(this.position, this.length);
        }

#if NETCOREAPP2_1 || NETSTANDARD2_1
        /// <summary>
        /// Writes the buffer to the stream
        /// </summary>
        /// <param name="source">Source buffer</param>
        /// <exception cref="ArgumentNullException">buffer is null</exception>
        /// <exception cref="ObjectDisposedException">Object has been disposed</exception>
        public override void Write(ReadOnlySpan<byte> source)
        {
            this.CheckDisposed();

            int blockSize = this.memoryManager.BlockSize;
            long end = (long)this.position + source.Length;

            this.EnsureCapacity(end);

            if (this.largeBuffer == null)
            {
                var blockAndOffset = this.GetBlockAndRelativeOffset(this.position);

                while (source.Length > 0)
                {
                    byte[] currentBlock = this.blocks[blockAndOffset.Block];
                    int remainingInBlock = blockSize - blockAndOffset.Offset;
                    int amountToWriteInBlock = Math.Min(remainingInBlock, source.Length);

                    source.Slice(0, amountToWriteInBlock)
                        .CopyTo(currentBlock.AsSpan(blockAndOffset.Offset));

                    source = source.Slice(amountToWriteInBlock);

                    ++blockAndOffset.Block;
                    blockAndOffset.Offset = 0;
                }
            }
            else
            {
                source.CopyTo(this.largeBuffer.AsSpan((int)this.position));
            }
            this.position = end;
            this.length = Math.Max(this.position, this.length);
        }
#endif

        /// <summary>
        /// Returns a useful string for debugging. This should not normally be called in actual production code.
        /// </summary>
        public override string ToString()
        {
            return $"Id = {this.Id}, Tag = {this.Tag}, Length = {this.Length:N0} bytes";
        }

        /// <summary>
        /// Writes a single byte to the current position in the stream.
        /// </summary>
        /// <param name="value">byte value to write</param>
        /// <exception cref="ObjectDisposedException">Object has been disposed</exception>
        public override void WriteByte(byte value)
        {
            this.CheckDisposed();

            long end = (long)this.position + 1;

            if (this.largeBuffer == null)
            {
                var blockSize = this.memoryManager.BlockSize;

                var block = (int)(this.position / blockSize);

                if (block >= this.blocks.Count)
                {
                    this.EnsureCapacity(end);
                }

                this.blocks[block][this.position % blockSize] = value;
            }
            else
            {
                if (this.position >= this.largeBuffer.Length)
                {
                    this.EnsureCapacity(end);
                }

                this.largeBuffer[this.position] = value;
            }

            this.position = end;

            if (this.position > this.length)
            {
                this.length = this.position;
            }
        }

        /// <summary>
        /// Reads a single byte from the current position in the stream.
        /// </summary>
        /// <returns>The byte at the current position, or -1 if the position is at the end of the stream.</returns>
        /// <exception cref="ObjectDisposedException">Object has been disposed</exception>
        public override int ReadByte()
        {
            return this.SafeReadByte(ref this.position);
        }

        /// <summary>
        /// Reads a single byte from the specified position in the stream.
        /// </summary>
        /// <param name="streamPosition">The position in the stream to read from</param>
        /// <returns>The byte at the current position, or -1 if the position is at the end of the stream.</returns>
        /// <exception cref="ObjectDisposedException">Object has been disposed</exception>
        /// <exception cref="InvalidOperationException">Stream position is beyond int.MaxValue</exception>
        public int SafeReadByte(ref int streamPosition)
        {
            long longPosition = streamPosition;
            int retVal = this.SafeReadByte(ref longPosition);
            if (longPosition > int.MaxValue)
            {
                throw new InvalidOperationException("Stream position is beyond int.MaxValue. Use SafeReadByte(ref long) override.");
            }
            streamPosition = (int)longPosition;
            return retVal;
        }

        /// <summary>
        /// Reads a single byte from the specified position in the stream.
        /// </summary>
        /// <param name="streamPosition">The position in the stream to read from</param>
        /// <returns>The byte at the current position, or -1 if the position is at the end of the stream.</returns>
        /// <exception cref="ObjectDisposedException">Object has been disposed</exception>
        public int SafeReadByte(ref long streamPosition)
        {
            this.CheckDisposed();
            if (streamPosition == this.length)
            {
                return -1;
            }
            byte value;
            if (this.largeBuffer == null)
            {
                var blockAndOffset = this.GetBlockAndRelativeOffset(streamPosition);
                value = this.blocks[blockAndOffset.Block][blockAndOffset.Offset];
            }
            else
            {
                value = this.largeBuffer[streamPosition];
            }
            streamPosition++;
            return value;
        }

        /// <summary>
        /// Sets the length of the stream
        /// </summary>
        /// <exception cref="ArgumentOutOfRangeException">value is negative or larger than MaxStreamLength</exception>
        /// <exception cref="ObjectDisposedException">Object has been disposed</exception>
        public override void SetLength(long value)
        {
            this.CheckDisposed();
            if (value < 0)
            {
                throw new ArgumentOutOfRangeException(nameof(value), "value must be non-negative");
            }

            this.EnsureCapacity(value);

            this.length = value;
            if (this.position > value)
            {
                this.position = value;
            }
        }

        /// <summary>
        /// Sets the position to the offset from the seek location
        /// </summary>
        /// <param name="offset">How many bytes to move</param>
        /// <param name="loc">From where</param>
        /// <returns>The new position</returns>
        /// <exception cref="ObjectDisposedException">Object has been disposed</exception>
        /// <exception cref="ArgumentOutOfRangeException">offset is larger than MaxStreamLength</exception>
        /// <exception cref="ArgumentException">Invalid seek origin</exception>
        /// <exception cref="IOException">Attempt to set negative position</exception>
        public override long Seek(long offset, SeekOrigin loc)
        {
            this.CheckDisposed();
            
            long newPosition;
            switch (loc)
            {
            case SeekOrigin.Begin:
                newPosition = offset;
                break;
            case SeekOrigin.Current:
                newPosition = offset + this.position;
                break;
            case SeekOrigin.End:
                newPosition = offset + this.length;
                break;
            default:
                throw new ArgumentException("Invalid seek origin", nameof(loc));
            }
            if (newPosition < 0)
            {
                throw new IOException("Seek before beginning");
            }
            this.position = newPosition;
            return this.position;
        }

        /// <summary>
        /// Synchronously writes this stream's bytes to the argument stream.
        /// </summary>
        /// <param name="stream">Destination stream</param>
        /// <remarks>Important: This does a synchronous write, which may not be desired in some situations</remarks>
        /// <exception cref="ArgumentNullException">stream is null</exception>
        public override void WriteTo(Stream stream)
        {
            this.WriteTo(stream, 0, this.length);
        }

        /// <summary>
        /// Synchronously writes this stream's bytes, starting at offset, for count bytes, to the argument stream.
        /// </summary>
        /// <param name="stream">Destination stream</param>
        /// <param name="offset">Offset in source</param>
        /// <param name="count">Number of bytes to write</param>
        /// <exception cref="ArgumentNullException">stream is null</exception>
        /// <exception cref="ArgumentOutOfRangeException">Offset is less than 0, or offset + count is beyond  this stream's length.</exception>
        public void WriteTo(Stream stream, int offset, int count)
        {
            this.WriteTo(stream, (long)offset, (long)count);
        }

        /// <summary>
        /// Synchronously writes this stream's bytes, starting at offset, for count bytes, to the argument stream.
        /// </summary>
        /// <param name="stream">Destination stream</param>
        /// <param name="offset">Offset in source</param>
        /// <param name="count">Number of bytes to write</param>
        /// <exception cref="ArgumentNullException">stream is null</exception>
        /// <exception cref="ArgumentOutOfRangeException">Offset is less than 0, or offset + count is beyond  this stream's length.</exception>
        public void WriteTo(Stream stream, long offset, long count)
        {
            this.CheckDisposed();
            if (stream == null)
            {
                throw new ArgumentNullException(nameof(stream));
            }

            if (offset < 0 || offset + count > this.length)
            {
                throw new ArgumentOutOfRangeException(message: "offset must not be negative and offset + count must not exceed the length of the stream", innerException: null);
            }

            if (this.largeBuffer == null)
            {
                var blockAndOffset = GetBlockAndRelativeOffset(offset);
                long bytesRemaining = count;
                int currentBlock = blockAndOffset.Block;
                int currentOffset = blockAndOffset.Offset;

                while (bytesRemaining > 0)
                {
                    int amountToCopy = (int)Math.Min((long)this.blocks[currentBlock].Length - currentOffset, bytesRemaining);
                    stream.Write(this.blocks[currentBlock], currentOffset, amountToCopy);

                    bytesRemaining -= amountToCopy;

                    ++currentBlock;
                    currentOffset = 0;
                }
            }
            else
            {
                stream.Write(this.largeBuffer, (int)offset, (int)count);
            }
        }
        #endregion

        #region Helper Methods
        private bool Disposed => this.disposed;

        [MethodImpl((MethodImplOptions)256)]
        private void CheckDisposed()
        {
            if (this.Disposed)
            {
                this.ThrowDisposedException();
            }
        }

        [MethodImpl(MethodImplOptions.NoInlining)]
        private void ThrowDisposedException()
        {
            throw new ObjectDisposedException($"The stream with Id {this.id} and Tag {this.tag} is disposed.");
        }

        private int InternalRead(byte[] buffer, int offset, int count, long fromPosition)
        {
            if (this.length - fromPosition <= 0)
            {
                return 0;
            }

            int amountToCopy;

            if (this.largeBuffer == null)
            {
                var blockAndOffset = this.GetBlockAndRelativeOffset(fromPosition);
                int bytesWritten = 0;
                int bytesRemaining = (int)Math.Min((long)count, this.length - fromPosition);

                while (bytesRemaining > 0)
                {
                    amountToCopy = Math.Min(this.blocks[blockAndOffset.Block].Length - blockAndOffset.Offset,
                                                bytesRemaining);
                    Buffer.BlockCopy(this.blocks[blockAndOffset.Block], blockAndOffset.Offset, buffer,
                                     bytesWritten + offset, amountToCopy);

                    bytesWritten += amountToCopy;
                    bytesRemaining -= amountToCopy;

                    ++blockAndOffset.Block;
                    blockAndOffset.Offset = 0;
                }
                return bytesWritten;
            }
            amountToCopy = (int)Math.Min((long)count, this.length - fromPosition);
            Buffer.BlockCopy(this.largeBuffer, (int)fromPosition, buffer, offset, amountToCopy);
            return amountToCopy;
        }

#if NETCOREAPP2_1 || NETSTANDARD2_1
        private int InternalRead(Span<byte> buffer, long fromPosition)
        {
            if (this.length - fromPosition <= 0)
            {
                return 0;
            }
            
            int amountToCopy;

            if (this.largeBuffer == null)
            {
                var blockAndOffset = this.GetBlockAndRelativeOffset(fromPosition);
                int bytesWritten = 0;
                int bytesRemaining = (int)Math.Min(buffer.Length, this.length - fromPosition);

                while (bytesRemaining > 0)
                {
                    amountToCopy = Math.Min(this.blocks[blockAndOffset.Block].Length - blockAndOffset.Offset,
                                            bytesRemaining);
                    this.blocks[blockAndOffset.Block].AsSpan(blockAndOffset.Offset, amountToCopy)
                        .CopyTo(buffer.Slice(bytesWritten));

                    bytesWritten += amountToCopy;
                    bytesRemaining -= amountToCopy;

                    ++blockAndOffset.Block;
                    blockAndOffset.Offset = 0;
                }
                return bytesWritten;
            }
            amountToCopy = (int)Math.Min((long)buffer.Length, this.length - fromPosition);
            this.largeBuffer.AsSpan((int)fromPosition, amountToCopy).CopyTo(buffer);
            return amountToCopy;
        }
#endif

        private struct BlockAndOffset
        {
            public int Block;
            public int Offset;

            public BlockAndOffset(int block, int offset)
            {
                this.Block = block;
                this.Offset = offset;
            }
        }

        [MethodImpl((MethodImplOptions)256)]
        private BlockAndOffset GetBlockAndRelativeOffset(long offset)
        {
            var blockSize = this.memoryManager.BlockSize;
            int blockIndex = (int)(offset / blockSize);
            int offsetIndex = (int)(offset % blockSize);
            return new BlockAndOffset(blockIndex, offsetIndex);
        }

        private void EnsureCapacity(long newCapacity)
        {
            if (newCapacity > this.memoryManager.MaximumStreamCapacity && this.memoryManager.MaximumStreamCapacity > 0)
            {
                RecyclableMemoryStreamManager.Events.Writer.MemoryStreamOverCapacity(newCapacity,
                                                                                    this.memoryManager
                                                                                        .MaximumStreamCapacity, this.tag,
                                                                                    this.AllocationStack);
                throw new InvalidOperationException("Requested capacity is too large: " + newCapacity + ". Limit is " +
                                                    this.memoryManager.MaximumStreamCapacity);
            }

            if (this.largeBuffer != null)
            {
                if (newCapacity > this.largeBuffer.Length)
                {
                    var newBuffer = this.memoryManager.GetLargeBuffer(newCapacity, this.tag);
                    Debug.Assert(this.length <= Int32.MaxValue);
                    this.InternalRead(newBuffer, 0, (int)this.length, 0);
                    this.ReleaseLargeBuffer();
                    this.largeBuffer = newBuffer;
                }
            }
            else
            {
                while (this.Capacity64 < newCapacity)
                {
                    blocks.Add((this.memoryManager.GetBlock()));
                }
            }
        }

        /// <summary>
        /// Release the large buffer (either stores it for eventual release or returns it immediately).
        /// </summary>
        private void ReleaseLargeBuffer()
        {
            if (this.memoryManager.AggressiveBufferReturn)
            {
                this.memoryManager.ReturnLargeBuffer(this.largeBuffer, this.tag);
            }
            else
            {
                if (this.dirtyBuffers == null)
                {
                    // We most likely will only ever need space for one
                    this.dirtyBuffers = new List<byte[]>(1);
                }
                this.dirtyBuffers.Add(this.largeBuffer);
            }

            this.largeBuffer = null;
        }
#if !NET40
        [MethodImpl(MethodImplOptions.AggressiveInlining)]
#endif
        private void AssertLengthIsSmall()
        {
            Debug.Assert(this.length <= Int32.MaxValue, "this.length was assumed to be <= Int32.MaxValue, but was larger.");
        }
        #endregion
    }
}<|MERGE_RESOLUTION|>--- conflicted
+++ resolved
@@ -323,11 +323,6 @@
                     base.Dispose(disposing);
                     return;
                 }
-<<<<<<< HEAD
-#endif
-=======
-
->>>>>>> 72ac7adf
                 this.memoryManager.ReportStreamFinalized();
             }
 
