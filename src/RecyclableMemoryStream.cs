--- conflicted
+++ resolved
@@ -590,12 +590,8 @@
                 {
                     if (this.blocks.Count == 1)
                     {
-<<<<<<< HEAD
                         AssertLengthIsSmall();
-                        return destination.WriteAsync(this.blocks[0], 0,(int)this.length, cancellationToken);
-=======
-                        return destination.WriteAsync(this.blocks[0], this.position, this.length - this.position, cancellationToken);
->>>>>>> 31a3c177
+                        return destination.WriteAsync(this.blocks[0], (int)this.position, (int)(this.length - this.position), cancellationToken);
                     }
                     else
                     {
@@ -609,13 +605,8 @@
                             var currentOffset = blockAndOffset.Offset;
                             while (bytesRemaining > 0)
                             {
-<<<<<<< HEAD
-                                var amountToCopy = (int)Math.Min(this.blocks[currentBlock].Length, bytesRemaining);
-                                await destination.WriteAsync(this.blocks[currentBlock], 0, amountToCopy, ct);
-=======
-                                int amountToCopy = Math.Min(this.blocks[currentBlock].Length - currentOffset, bytesRemaining);
+                                int amountToCopy = (int)Math.Min(this.blocks[currentBlock].Length - currentOffset, bytesRemaining);
                                 await destination.WriteAsync(this.blocks[currentBlock], currentOffset, amountToCopy, ct);
->>>>>>> 31a3c177
                                 bytesRemaining -= amountToCopy;
                                 ++currentBlock;
                                 currentOffset = 0;
@@ -625,12 +616,8 @@
                 }
                 else
                 {
-<<<<<<< HEAD
                     AssertLengthIsSmall();
-                    return destination.WriteAsync(this.largeBuffer, 0, (int)this.length, cancellationToken);
-=======
-                    return destination.WriteAsync(this.largeBuffer, this.position, this.length - this.position, cancellationToken);
->>>>>>> 31a3c177
+                    return destination.WriteAsync(this.largeBuffer, (int)this.position, (int)(this.length - this.position), cancellationToken);
                 }
             }
         }
