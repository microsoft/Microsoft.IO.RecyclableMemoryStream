﻿// The MIT License (MIT)
// 
// Copyright (c) 2015-2016 Microsoft
// 
// Permission is hereby granted, free of charge, to any person obtaining a copy
// of this software and associated documentation files (the "Software"), to deal
// in the Software without restriction, including without limitation the rights
// to use, copy, modify, merge, publish, distribute, sublicense, and/or sell
// copies of the Software, and to permit persons to whom the Software is
// furnished to do so, subject to the following conditions:
// 
// The above copyright notice and this permission notice shall be included in all
// copies or substantial portions of the Software.
// 
// THE SOFTWARE IS PROVIDED "AS IS", WITHOUT WARRANTY OF ANY KIND, EXPRESS OR
// IMPLIED, INCLUDING BUT NOT LIMITED TO THE WARRANTIES OF MERCHANTABILITY,
// FITNESS FOR A PARTICULAR PURPOSE AND NONINFRINGEMENT. IN NO EVENT SHALL THE
// AUTHORS OR COPYRIGHT HOLDERS BE LIABLE FOR ANY CLAIM, DAMAGES OR OTHER
// LIABILITY, WHETHER IN AN ACTION OF CONTRACT, TORT OR OTHERWISE, ARISING FROM,
// OUT OF OR IN CONNECTION WITH THE SOFTWARE OR THE USE OR OTHER DEALINGS IN THE
// SOFTWARE.

namespace Microsoft.IO
{
    using System;
#if NETCOREAPP2_1 || NETSTANDARD2_1
    using System.Buffers;
#endif
    using System.Collections.Generic;
    using System.Diagnostics;
    using System.Diagnostics.CodeAnalysis;
    using System.Globalization;
    using System.IO;
    using System.Runtime.CompilerServices;
    using System.Threading;
    using System.Threading.Tasks;

    /// <summary>
    /// MemoryStream implementation that deals with pooling and managing memory streams which use potentially large
    /// buffers.
    /// </summary>
    /// <remarks>
    /// This class works in tandem with the <see cref="RecyclableMemoryStreamManager"/> to supply <c>MemoryStream</c>-derived
    /// objects to callers, while avoiding these specific problems:
    /// <list type="number">
    /// <item>
    /// <term>LOH allocations</term>
    /// <description>Since all large buffers are pooled, they will never incur a Gen2 GC</description>
    /// </item>
    /// <item>
    /// <term>Memory waste</term><description>A standard memory stream doubles its size when it runs out of room. This
    /// leads to continual memory growth as each stream approaches the maximum allowed size.</description>
    /// </item>
    /// <item>
    /// <term>Memory copying</term>
    /// <description>Each time a <c>MemoryStream</c> grows, all the bytes are copied into new buffers.
    /// This implementation only copies the bytes when <see cref="GetBuffer"/> is called.</description>
    /// </item>
    /// <item>
    /// <term>Memory fragmentation</term>
    /// <description>By using homogeneous buffer sizes, it ensures that blocks of memory
    /// can be easily reused.
    /// </description>
    /// </item>
    /// </list>
    /// <para>
    /// The stream is implemented on top of a series of uniformly-sized blocks. As the stream's length grows,
    /// additional blocks are retrieved from the memory manager. It is these blocks that are pooled, not the stream
    /// object itself.
    /// </para>
    /// <para>
    /// The biggest wrinkle in this implementation is when <see cref="GetBuffer"/> is called. This requires a single 
    /// contiguous buffer. If only a single block is in use, then that block is returned. If multiple blocks 
    /// are in use, we retrieve a larger buffer from the memory manager. These large buffers are also pooled, 
    /// split by size--they are multiples/exponentials of a chunk size (1 MB by default).
    /// </para>
    /// <para>
    /// Once a large buffer is assigned to the stream the small blocks are NEVER again used for this stream. All operations take place on the 
    /// large buffer. The large buffer can be replaced by a larger buffer from the pool as needed. All blocks and large buffers 
    /// are maintained in the stream until the stream is disposed (unless AggressiveBufferReturn is enabled in the stream manager).
    /// </para>
    /// <para>
    /// A further wrinkle is what happens when the stream is longer than the maximum allowable array length under .NET. This is allowed
    /// when only blocks are in use, and only the Read/Write APIs are used. Once a stream grows to this size, any attempt to convert it
    /// to a single buffer will result in an exception. Similarly, if a stream is already converted to use a single larger buffer, then
    /// it cannot grow beyond the limits of the maximum allowable array size.
    /// </para>
    /// <para>
    /// Any method that modifies the stream has the potential to throw an <c>OutOfMemoryException</c>, either because
    /// the stream is beyond the limits set in <c>RecyclableStreamManager</c>, or it would result in a buffer larger than
    /// the maximum array size supported by .NET.
    /// </para>
    /// </remarks>
#if NETCOREAPP2_1 || NETSTANDARD2_1
    public sealed class RecyclableMemoryStream : MemoryStream, IBufferWriter<byte>
#else
    public sealed class RecyclableMemoryStream : MemoryStream
#endif
    {
        private static readonly byte[] emptyArray = new byte[0];

        /// <summary>
        /// All of these blocks must be the same size
        /// </summary>
        private readonly List<byte[]> blocks = new List<byte[]>(1);

        private readonly Guid id;

        private readonly RecyclableMemoryStreamManager memoryManager;

        private readonly string tag;

        /// <summary>
        /// This list is used to store buffers once they're replaced by something larger.
        /// This is for the cases where you have users of this class that may hold onto the buffers longer
        /// than they should and you want to prevent race conditions which could corrupt the data.
        /// </summary>
        private List<byte[]> dirtyBuffers;

        private bool disposed;

        /// <summary>
        /// This is only set by GetBuffer() if the necessary buffer is larger than a single block size, or on
        /// construction if the caller immediately requests a single large buffer.
        /// </summary>
        /// <remarks>If this field is non-null, it contains the concatenation of the bytes found in the individual
        /// blocks. Once it is created, this (or a larger) largeBuffer will be used for the life of the stream.
        /// </remarks>
        private byte[] largeBuffer;

        /// <summary>
        /// Unique identifier for this stream across its entire lifetime
        /// </summary>
        /// <exception cref="ObjectDisposedException">Object has been disposed</exception>
        internal Guid Id
        {
            get
            {
                this.CheckDisposed();
                return this.id;
            }
        }

        /// <summary>
        /// A temporary identifier for the current usage of this stream.
        /// </summary>
        /// <exception cref="ObjectDisposedException">Object has been disposed</exception>
        internal string Tag
        {
            get
            {
                this.CheckDisposed();
                return this.tag;
            }
        }

        /// <summary>
        /// Gets the memory manager being used by this stream.
        /// </summary>
        /// <exception cref="ObjectDisposedException">Object has been disposed</exception>
        internal RecyclableMemoryStreamManager MemoryManager
        {
            get
            {
                this.CheckDisposed();
                return this.memoryManager;
            }
        }

        /// <summary>
        /// Callstack of the constructor. It is only set if <see cref="RecyclableMemoryStreamManager.GenerateCallStacks"/> is true,
        /// which should only be in debugging situations.
        /// </summary>
        internal string AllocationStack { get; }

        /// <summary>
        /// Callstack of the <see cref="Dispose(bool)"/> call. It is only set if <see cref="RecyclableMemoryStreamManager.GenerateCallStacks"/> is true,
        /// which should only be in debugging situations.
        /// </summary>
        internal string DisposeStack { get; private set; }

        #region Constructors
        /// <summary>
        /// Allocate a new RecyclableMemoryStream object.
        /// </summary>
        /// <param name="memoryManager">The memory manager</param>
        public RecyclableMemoryStream(RecyclableMemoryStreamManager memoryManager)
            : this(memoryManager, Guid.NewGuid(), null, 0, null) { }

        /// <summary>
        /// Allocate a new <c>RecyclableMemoryStream</c> object.
        /// </summary>
        /// <param name="memoryManager">The memory manager</param>
        /// <param name="id">A unique identifier which can be used to trace usages of the stream.</param>
        public RecyclableMemoryStream(RecyclableMemoryStreamManager memoryManager, Guid id)
            : this(memoryManager, id, null, 0, null) { }

        /// <summary>
        /// Allocate a new <c>RecyclableMemoryStream</c> object
        /// </summary>
        /// <param name="memoryManager">The memory manager</param>
        /// <param name="tag">A string identifying this stream for logging and debugging purposes</param>
        public RecyclableMemoryStream(RecyclableMemoryStreamManager memoryManager, string tag)
            : this(memoryManager, Guid.NewGuid(), tag, 0, null) { }

        /// <summary>
        /// Allocate a new <c>RecyclableMemoryStream</c> object
        /// </summary>
        /// <param name="memoryManager">The memory manager</param>
        /// <param name="id">A unique identifier which can be used to trace usages of the stream.</param>
        /// <param name="tag">A string identifying this stream for logging and debugging purposes</param>
        public RecyclableMemoryStream(RecyclableMemoryStreamManager memoryManager, Guid id, string tag)
            : this(memoryManager, id, tag, 0, null) { }

        /// <summary>
        /// Allocate a new <c>RecyclableMemoryStream</c> object
        /// </summary>
        /// <param name="memoryManager">The memory manager</param>
        /// <param name="tag">A string identifying this stream for logging and debugging purposes</param>
        /// <param name="requestedSize">The initial requested size to prevent future allocations</param>
        public RecyclableMemoryStream(RecyclableMemoryStreamManager memoryManager, string tag, int requestedSize)
            : this(memoryManager, Guid.NewGuid(), tag, requestedSize, null) { }

        /// <summary>
        /// Allocate a new <c>RecyclableMemoryStream</c> object
        /// </summary>
        /// <param name="memoryManager">The memory manager</param>
        /// <param name="tag">A string identifying this stream for logging and debugging purposes</param>
        /// <param name="requestedSize">The initial requested size to prevent future allocations</param>
        public RecyclableMemoryStream(RecyclableMemoryStreamManager memoryManager, string tag, long requestedSize)
            : this(memoryManager, Guid.NewGuid(), tag, requestedSize, null) { }

        /// <summary>
        /// Allocate a new <c>RecyclableMemoryStream</c> object
        /// </summary>
        /// <param name="memoryManager">The memory manager</param>
        /// <param name="id">A unique identifier which can be used to trace usages of the stream.</param>
        /// <param name="tag">A string identifying this stream for logging and debugging purposes</param>
        /// <param name="requestedSize">The initial requested size to prevent future allocations</param>
        public RecyclableMemoryStream(RecyclableMemoryStreamManager memoryManager, Guid id, string tag, int requestedSize)
            : this(memoryManager, id, tag, requestedSize, null) { }

        /// <summary>
        /// Allocate a new <c>RecyclableMemoryStream</c> object
        /// </summary>
        /// <param name="memoryManager">The memory manager</param>
        /// <param name="id">A unique identifier which can be used to trace usages of the stream.</param>
        /// <param name="tag">A string identifying this stream for logging and debugging purposes</param>
        /// <param name="requestedSize">The initial requested size to prevent future allocations</param>
        public RecyclableMemoryStream(RecyclableMemoryStreamManager memoryManager, Guid id, string tag, long requestedSize)
            : this(memoryManager, id, tag, requestedSize, null) { }

        /// <summary>
        /// Allocate a new <c>RecyclableMemoryStream</c> object
        /// </summary>
        /// <param name="memoryManager">The memory manager</param>
        /// <param name="id">A unique identifier which can be used to trace usages of the stream.</param>
        /// <param name="tag">A string identifying this stream for logging and debugging purposes</param>
        /// <param name="requestedSize">The initial requested size to prevent future allocations</param>
        /// <param name="initialLargeBuffer">An initial buffer to use. This buffer will be owned by the stream and returned to the memory manager upon Dispose.</param>
        internal RecyclableMemoryStream(RecyclableMemoryStreamManager memoryManager, Guid id, string tag, long requestedSize, byte[] initialLargeBuffer)
            : base(emptyArray)
        {
            this.memoryManager = memoryManager;
            this.id = id;
            this.tag = tag;
            
            var actualRequestedSize = requestedSize;
            if (actualRequestedSize < this.memoryManager.BlockSize)
            {
                actualRequestedSize = this.memoryManager.BlockSize;
            }

            if (initialLargeBuffer == null)
            {
                this.EnsureCapacity(actualRequestedSize);
            }
            else
            {
                this.largeBuffer = initialLargeBuffer;
            }

            if (this.memoryManager.GenerateCallStacks)
            {
                this.AllocationStack = Environment.StackTrace;
            }

            this.memoryManager.ReportStreamCreated(this.id, this.tag, requestedSize, actualRequestedSize);
        }
        #endregion

        #region Dispose and Finalize
        /// <summary>
        /// The finalizer will be called when a stream is not disposed properly. 
        /// </summary>
        /// <remarks>Failing to dispose indicates a bug in the code using streams. Care should be taken to properly account for stream lifetime.</remarks>
        ~RecyclableMemoryStream()
        {
            this.Dispose(false);
        }

        /// <summary>
        /// Returns the memory used by this stream back to the pool.
        /// </summary>
        /// <param name="disposing">Whether we're disposing (true), or being called by the finalizer (false)</param>
        protected override void Dispose(bool disposing)
        {
            if (this.disposed)
            {
                string doubleDisposeStack = null;
                if (this.memoryManager.GenerateCallStacks)
                {
                    doubleDisposeStack = Environment.StackTrace;
                }

                this.memoryManager.ReportStreamDoubleDisposed(this.id, this.tag, this.AllocationStack, this.DisposeStack, doubleDisposeStack);
                return;
            }

            this.disposed = true;

            if (this.memoryManager.GenerateCallStacks)
            {
                this.DisposeStack = Environment.StackTrace;
            }

            this.memoryManager.ReportStreamDisposed(this.id, this.tag, this.AllocationStack, this.DisposeStack);

            if (disposing)
            {
                GC.SuppressFinalize(this);
            }
            else
            {
                // We're being finalized.
                this.memoryManager.ReportStreamFinalized(this.id, this.tag, this.AllocationStack);

                if (AppDomain.CurrentDomain.IsFinalizingForUnload())
                {
                    // If we're being finalized because of a shutdown, don't go any further.
                    // We have no idea what's already been cleaned up. Triggering events may cause
                    // a crash.
                    base.Dispose(disposing);
                    return;
                }
                
            }

            this.memoryManager.ReportStreamLength(this.length);

            if (this.largeBuffer != null)
            {
                this.memoryManager.ReturnLargeBuffer(this.largeBuffer, this.id, this.tag);
            }

            if (this.dirtyBuffers != null)
            {
                foreach (var buffer in this.dirtyBuffers)
                {
                    this.memoryManager.ReturnLargeBuffer(buffer, this.id, this.tag);
                }
            }

            this.memoryManager.ReturnBlocks(this.blocks, this.id, this.tag);
            this.blocks.Clear();

            base.Dispose(disposing);
        }

        /// <summary>
        /// Equivalent to <c>Dispose</c>
        /// </summary>
        public override void Close()
        {
            this.Dispose(true);
        }
        #endregion

        #region MemoryStream overrides
        /// <summary>
        /// Gets or sets the capacity
        /// </summary>
        /// <remarks>
        /// <para>
        /// Capacity is always in multiples of the memory manager's block size, unless
        /// the large buffer is in use.  Capacity never decreases during a stream's lifetime. 
        /// Explicitly setting the capacity to a lower value than the current value will have no effect. 
        /// This is because the buffers are all pooled by chunks and there's little reason to 
        /// allow stream truncation.
        /// </para>
        /// <para>
        /// Writing past the current capacity will cause <see cref="Capacity"/> to automatically increase, until MaximumStreamCapacity is reached.
        /// </para>
        /// <para>
        /// If the capacity is larger than <c>int.MaxValue</c>, then <c>int.MaxValue</c> will be returned. If you anticipate using
        /// larger streams, use the <see cref="Capacity64"/> property instead.
        /// </para>
        /// </remarks>
        /// <exception cref="ObjectDisposedException">Object has been disposed</exception>
        public override int Capacity
        {
            get
            {
                this.CheckDisposed();
                if (this.largeBuffer != null)
                {
                    return this.largeBuffer.Length;
                }

                long size = (long)this.blocks.Count * this.memoryManager.BlockSize;
                if (size > int.MaxValue)
                {
                    throw new InvalidOperationException("Capacity is larger than int.MaxValue. Use Capacity64 instead");
                }
                return (int)size;
            }
            set
            {
                this.CheckDisposed();
                this.EnsureCapacity(value);
            }
        }
        
        /// <summary>
        /// Returns a 64-bit version of capacity, for streams larger than <c>int.MaxValue</c> in length.
        /// </summary>
        public long Capacity64
        {
            get
            {
                this.CheckDisposed();
                if (this.largeBuffer != null)
                {
                    return this.largeBuffer.Length;
                }

                long size = (long)this.blocks.Count * this.memoryManager.BlockSize;
                return size;
            }
            set
            {
                this.CheckDisposed();
                this.EnsureCapacity(value);
            }
        }

        private long length;

        /// <summary>
        /// Gets the number of bytes written to this stream.
        /// </summary>
        /// <exception cref="ObjectDisposedException">Object has been disposed</exception>
        /// <remarks>If the buffer has already been converted to a large buffer, then the maximum length is limited by the maximum allowed array length in .NET.</remarks>
        public override long Length
        {
            get
            {
                this.CheckDisposed();
                return this.length;
            }
        }

        private long position;

        /// <summary>
        /// Gets the current position in the stream
        /// </summary>
        /// <exception cref="ObjectDisposedException">Object has been disposed</exception>
        /// <exception cref="ArgumentOutOfRangeException">A negative value was passed</exception>
        /// <exception cref="InvalidOperationException">Stream is in large-buffer mode, but an attempt was made to set the position past the maximum allowed array length.</exception>
        /// <remarks>If the buffer has already been converted to a large buffer, then the maximum length (and thus position) is limited by the maximum allowed array length in .NET.</remarks>
        public override long Position
        {
            get
            {
                this.CheckDisposed();
                return this.position;
            }
            set
            {
                this.CheckDisposed();
                if (value < 0)
                {
                    throw new ArgumentOutOfRangeException("value", "value must be non-negative");
                }
                
                if (this.largeBuffer != null && value > RecyclableMemoryStreamManager.MaxArrayLength)
                {
                    throw new InvalidOperationException($"Once the stream is converted to a single large buffer, position cannot be set past {RecyclableMemoryStreamManager.MaxArrayLength}");
                }
                this.position = value;
            }
        }

        /// <summary>
        /// Whether the stream can currently read
        /// </summary>
        public override bool CanRead => !this.Disposed;

        /// <summary>
        /// Whether the stream can currently seek
        /// </summary>
        public override bool CanSeek => !this.Disposed;

        /// <summary>
        /// Always false
        /// </summary>
        public override bool CanTimeout => false;

        /// <summary>
        /// Whether the stream can currently write
        /// </summary>
        public override bool CanWrite => !this.Disposed;

        /// <summary>
        /// Returns a single buffer containing the contents of the stream.
        /// The buffer may be longer than the stream length.
        /// </summary>
        /// <returns>A byte[] buffer</returns>
        /// <remarks>IMPORTANT: Doing a <see cref="Write(byte[], int, int)"/> after calling <c>GetBuffer</c> invalidates the buffer. The old buffer is held onto
        /// until <see cref="Dispose(bool)"/> is called, but the next time <c>GetBuffer</c> is called, a new buffer from the pool will be required.</remarks>
        /// <exception cref="ObjectDisposedException">Object has been disposed</exception>
        /// <exception cref="OutOfMemoryException">stream is too large for a contiguous buffer</exception>
        public override byte[] GetBuffer()
        {
            this.CheckDisposed();

            if (this.largeBuffer != null)
            {
                return this.largeBuffer;
            }

            if (this.blocks.Count == 1)
            {
                return this.blocks[0];
            }

            // Buffer needs to reflect the capacity, not the length, because
            // it's possible that people will manipulate the buffer directly
            // and set the length afterward. Capacity sets the expectation
            // for the size of the buffer.

            var newBuffer = this.memoryManager.GetLargeBuffer(this.Capacity64, this.id, this.tag);

            // InternalRead will check for existence of largeBuffer, so make sure we
            // don't set it until after we've copied the data.
            AssertLengthIsSmall();
            this.InternalRead(newBuffer, 0, (int)this.length, 0);
            this.largeBuffer = newBuffer;

            if (this.blocks.Count > 0 && this.memoryManager.AggressiveBufferReturn)
            {
                this.memoryManager.ReturnBlocks(this.blocks, this.id, this.tag);
                this.blocks.Clear();
            }

            return this.largeBuffer;
        }

        /// <summary>Asynchronously reads all the bytes from the current position in this stream and writes them to another stream.</summary>
        /// <param name="destination">The stream to which the contents of the current stream will be copied.</param>
        /// <param name="bufferSize">This parameter is ignored.</param>
        /// <param name="cancellationToken">The token to monitor for cancellation requests.</param>
        /// <returns>A task that represents the asynchronous copy operation.</returns>
        /// <exception cref="T:System.ArgumentNullException">
        ///   <paramref name="destination" /> is <see langword="null" />.</exception>
        /// <exception cref="T:System.ObjectDisposedException">Either the current stream or the destination stream is disposed.</exception>
        /// <exception cref="T:System.NotSupportedException">The current stream does not support reading, or the destination stream does not support writing.</exception>
        /// <remarks>Similarly to <c>MemoryStream</c>'s behavior, <c>CopyToAsync</c> will adjust the source stream's position by the number of bytes written to the destination stream, as a Read would do.</remarks>
        public override Task CopyToAsync(Stream destination, int bufferSize, CancellationToken cancellationToken)
        {
            if (destination == null)
            {
                throw new ArgumentNullException(nameof(destination));
            }

            CheckDisposed();

            if (this.length == 0)
            {
                return Task.CompletedTask;
            }

            long startPos = this.position;
            var count = this.length - startPos;
            this.position += count;

            if (destination is MemoryStream destinationRMS)
            {                
                this.WriteTo(destinationRMS, startPos, count);
                return Task.CompletedTask;
            }
            else
            {
                if (this.largeBuffer == null)
                {
                    if (this.blocks.Count == 1)
                    {
                        AssertLengthIsSmall();
                        return destination.WriteAsync(this.blocks[0], (int)startPos, (int)count, cancellationToken);
                    }
                    else
                    {
                        return CopyToAsyncImpl(cancellationToken, count);

                        async Task CopyToAsyncImpl(CancellationToken ct, long totalBytesToWrite)
                        {                            
                            var bytesRemaining = totalBytesToWrite;
                            var totalBytesToaDd = bytesRemaining;
                            var blockAndOffset = this.GetBlockAndRelativeOffset(startPos);
                            int currentBlock = blockAndOffset.Block;
                            var currentOffset = blockAndOffset.Offset;
                            while (bytesRemaining > 0)
                            {
                                int amountToCopy = (int)Math.Min(this.blocks[currentBlock].Length - currentOffset, bytesRemaining);
                                await destination.WriteAsync(this.blocks[currentBlock], currentOffset, amountToCopy, ct);
                                bytesRemaining -= amountToCopy;
                                ++currentBlock;
                                currentOffset = 0;
                            }
                        }
                    }
                }
                else
                {
                    AssertLengthIsSmall();
                    return destination.WriteAsync(this.largeBuffer, (int)startPos, (int)count, cancellationToken);
                }
            }
        }

#if NETCOREAPP2_1 || NETSTANDARD2_1
        private byte[] bufferWriterTempBuffer;

        /// <summary>
        /// Notifies the stream that <paramref name="count"/> bytes were written to the buffer returned by <see cref="GetMemory(int)"/> or <see cref="GetSpan(int)"/>.
        /// Seeks forward by <paramref name="count"/> bytes.
        /// </summary>
        /// <remarks>
        /// You must request a new buffer after calling Advance to continue writing more data and cannot write to a previously acquired buffer.
        /// </remarks>
        /// <param name="count">How many bytes to advance</param>
        /// <exception cref="ObjectDisposedException">Object has been disposed</exception>
        /// <exception cref="ArgumentOutOfRangeException"><paramref name="count"/> is negative</exception>
        /// <exception cref="InvalidOperationException"><paramref name="count"/> is larger than the size of the previously requested buffer</exception>
        public void Advance(int count)
        {
            this.CheckDisposed();
            if (count < 0)
            {
                throw new ArgumentOutOfRangeException(nameof(count), $"{nameof(count)} must be non-negative.");
            }

            byte[] buffer = this.bufferWriterTempBuffer;
            if (buffer != null)
            {
                if (count > buffer.Length)
                {
                    throw new InvalidOperationException($"Cannot advance past the end of the buffer, which has a size of {buffer.Length}.");
                }

                this.Write(buffer, 0, count);
                this.ReturnTempBuffer(buffer);
                this.bufferWriterTempBuffer = null;
            }
            else
            {
                long bufferSize = this.largeBuffer == null
                    ? this.memoryManager.BlockSize - this.GetBlockAndRelativeOffset(this.position).Offset
                    : this.largeBuffer.Length - this.position;

                if (count > bufferSize)
                {
                    throw new InvalidOperationException($"Cannot advance past the end of the buffer, which has a size of {bufferSize}.");
                }

                this.position += count;
                this.length = Math.Max(this.position, this.length);
            }
        }

        private void ReturnTempBuffer(byte[] buffer)
        {
            if (buffer.Length == this.memoryManager.BlockSize)
            {
                this.memoryManager.ReturnBlock(buffer, this.id, this.tag);
            }
            else
            {
                this.memoryManager.ReturnLargeBuffer(buffer, this.id, this.tag);
            }
        }

        /// <inheritdoc/>
        /// <remarks>
        /// IMPORTANT: Calling Write(), GetBuffer(), TryGetBuffer(), Seek(), GetLength(), Advance(),
        /// or setting Position after calling GetMemory() invalidates the memory.
        /// </remarks>
        public Memory<byte> GetMemory(int sizeHint = 0) => this.GetWritableBuffer(sizeHint);

        /// <inheritdoc/>
        /// <remarks>
        /// IMPORTANT: Calling Write(), GetBuffer(), TryGetBuffer(), Seek(), GetLength(), Advance(),
        /// or setting Position after calling GetMemory() invalidates the memory.
        /// </remarks>
        public Span<byte> GetSpan(int sizeHint = 0) => this.GetWritableBuffer(sizeHint);

        /// <summary>
        /// When callers to GetSpan() or GetMemory() request a buffer that is larger than the remaining size of the current block
        /// this method return a temp buffer. When Advance() is called, that temp buffer is then copied into the stream.
        /// </summary>
        private ArraySegment<byte> GetWritableBuffer(int minimumBufferSize)
        {
            this.CheckDisposed();
            if (minimumBufferSize < 0)
            {
                throw new ArgumentOutOfRangeException("sizeHint", $"sizeHint must be non-negative");
            }

            if (minimumBufferSize == 0) 
            { 
                minimumBufferSize = 1; 
            }

            this.EnsureCapacity(this.position + minimumBufferSize);
            if (this.bufferWriterTempBuffer != null)
            {
                this.ReturnTempBuffer(this.bufferWriterTempBuffer);
                this.bufferWriterTempBuffer = null;
            }

            if (this.largeBuffer != null)
            {
                return new ArraySegment<byte>(this.largeBuffer, (int)this.position, this.largeBuffer.Length - (int)this.position);
            }

            BlockAndOffset blockAndOffset = this.GetBlockAndRelativeOffset(this.position);
            int remainingBytesInBlock = this.MemoryManager.BlockSize - blockAndOffset.Offset;
            if (remainingBytesInBlock >= minimumBufferSize)
            {
                return new ArraySegment<byte>(this.blocks[blockAndOffset.Block], blockAndOffset.Offset, this.MemoryManager.BlockSize - blockAndOffset.Offset);
            }

            this.bufferWriterTempBuffer = minimumBufferSize > this.memoryManager.BlockSize ?
                this.memoryManager.GetLargeBuffer(minimumBufferSize, this.id, this.tag) :
                this.memoryManager.GetBlock();

            return new ArraySegment<byte>(this.bufferWriterTempBuffer);
        }

        /// <summary>
        /// Returns a sequence containing the contents of the stream.
        /// </summary>
        /// <returns>A ReadOnlySequence of bytes</returns>
        /// <remarks>IMPORTANT: Calling Write(), GetMemory(), GetSpan(), Dispose(), or Close() after calling GetReadOnlySequence() invalidates the sequence.</remarks>
        /// <exception cref="ObjectDisposedException">Object has been disposed</exception>
        public ReadOnlySequence<byte> GetReadOnlySequence()
        {
            this.CheckDisposed();

            if (this.largeBuffer != null)
            {
                AssertLengthIsSmall();
                return new ReadOnlySequence<byte>(this.largeBuffer, 0, (int)this.length);
            }

            if (this.blocks.Count == 1)
            {
                AssertLengthIsSmall();
                return new ReadOnlySequence<byte>(this.blocks[0], 0, (int)this.length);
            }

            BlockSegment first = new BlockSegment(this.blocks[0]);
            BlockSegment last = first;
            
            for (int blockIdx = 1; blockIdx < blocks.Count; blockIdx++)
            {
                last = last.Append(this.blocks[blockIdx]);
            }

            return new ReadOnlySequence<byte>(first, 0, last, (int)(this.length - last.RunningIndex));
        }

        private sealed class BlockSegment : ReadOnlySequenceSegment<byte>
        {
            public BlockSegment(Memory<byte> memory) => Memory = memory;

            public BlockSegment Append(Memory<byte> memory)
            {
                var nextSegment = new BlockSegment(memory) { RunningIndex = RunningIndex + Memory.Length };
                Next = nextSegment;
                return nextSegment;
            }
        }
#endif

        /// <summary>
        /// Returns an <c>ArraySegment</c> that wraps a single buffer containing the contents of the stream.
        /// </summary>
        /// <param name="buffer">An <c>ArraySegment</c> containing a reference to the underlying bytes.</param>
        /// <returns>Returns true if a buffer can be returned; otherwise, false</returns>
        public override bool TryGetBuffer(out ArraySegment<byte> buffer)
        {
            this.CheckDisposed();

            try
            {
                if (this.length <= RecyclableMemoryStreamManager.MaxArrayLength)
                {
                    buffer = new ArraySegment<byte>(this.GetBuffer(), 0, (int)this.Length);
                    return true;
                }
            }
            catch(OutOfMemoryException)
            {
                
            }

#if NETCOREAPP2_1 || NETSTANDARD2_1
            buffer = ArraySegment<byte>.Empty;
#else
            buffer = new ArraySegment<byte>();
#endif
            return false;
        }

        /// <summary>
        /// Returns a new array with a copy of the buffer's contents. You should almost certainly be using <see cref="GetBuffer"/> combined with the <see cref="Length"/> to 
        /// access the bytes in this stream. Calling <c>ToArray</c> will destroy the benefits of pooled buffers, but it is included
        /// for the sake of completeness.
        /// </summary>
        /// <exception cref="ObjectDisposedException">Object has been disposed</exception>
        /// <exception cref="NotSupportedException">The current <see cref="RecyclableMemoryStreamManager"/>object disallows <c>ToArray</c> calls.</exception>
        /// <exception cref="OutOfMemoryException">The length of the stream is too long for a contiguous array</exception>
#pragma warning disable CS0809
        [Obsolete("This method has degraded performance vs. GetBuffer and should be avoided.")]
        public override byte[] ToArray()
        {
            this.CheckDisposed();

            string stack = this.memoryManager.GenerateCallStacks ? Environment.StackTrace : null;
            this.memoryManager.ReportStreamToArray(this.id, this.tag, stack, this.length);

            if (this.memoryManager.ThrowExceptionOnToArray)
            {
                throw new NotSupportedException("The underlying RecyclableMemoryStreamManager is configured to not allow calls to ToArray.");
            }

            var newBuffer = new byte[this.Length];

            Debug.Assert(this.length <= Int32.MaxValue);
            this.InternalRead(newBuffer, 0, (int)this.length, 0);

            return newBuffer;
        }
#pragma warning restore CS0809

        /// <summary>
        /// Reads from the current position into the provided buffer
        /// </summary>
        /// <param name="buffer">Destination buffer</param>
        /// <param name="offset">Offset into buffer at which to start placing the read bytes.</param>
        /// <param name="count">Number of bytes to read.</param>
        /// <returns>The number of bytes read</returns>
        /// <exception cref="ArgumentNullException">buffer is null</exception>
        /// <exception cref="ArgumentOutOfRangeException">offset or count is less than 0</exception>
        /// <exception cref="ArgumentException">offset subtracted from the buffer length is less than count</exception>
        /// <exception cref="ObjectDisposedException">Object has been disposed</exception>
        public override int Read(byte[] buffer, int offset, int count)
        {
            return this.SafeRead(buffer, offset, count, ref this.position);
        }

        /// <summary>
        /// Reads from the specified position into the provided buffer
        /// </summary>
        /// <param name="buffer">Destination buffer</param>
        /// <param name="offset">Offset into buffer at which to start placing the read bytes.</param>
        /// <param name="count">Number of bytes to read.</param>
        /// <param name="streamPosition">Position in the stream to start reading from</param>
        /// <returns>The number of bytes read</returns>
        /// <exception cref="ArgumentNullException">buffer is null</exception>
        /// <exception cref="ArgumentOutOfRangeException">offset or count is less than 0</exception>
        /// <exception cref="ArgumentException">offset subtracted from the buffer length is less than count</exception>
        /// <exception cref="ObjectDisposedException">Object has been disposed</exception>
        /// <exception cref="InvalidOperationException">Stream position is beyond <c>int.MaxValue</c></exception>
        public int SafeRead(byte[] buffer, int offset, int count, ref int streamPosition)
        {
            long longPosition = streamPosition;
            var retVal = this.SafeRead(buffer, offset, count, ref longPosition);
            if (longPosition > int.MaxValue)
            {
                throw new InvalidOperationException("Stream position is beyond int.MaxValue. Use SafeRead(byte[], int, int, ref long) override.");
            }
            streamPosition = (int)longPosition;
            return retVal;
        }

        /// <summary>
        /// Reads from the specified position into the provided buffer
        /// </summary>
        /// <param name="buffer">Destination buffer</param>
        /// <param name="offset">Offset into buffer at which to start placing the read bytes.</param>
        /// <param name="count">Number of bytes to read.</param>
        /// <param name="streamPosition">Position in the stream to start reading from</param>
        /// <returns>The number of bytes read</returns>
        /// <exception cref="ArgumentNullException">buffer is null</exception>
        /// <exception cref="ArgumentOutOfRangeException">offset or count is less than 0</exception>
        /// <exception cref="ArgumentException">offset subtracted from the buffer length is less than count</exception>
        /// <exception cref="ObjectDisposedException">Object has been disposed</exception>
        public int SafeRead(byte[] buffer, int offset, int count, ref long streamPosition)
        {
            this.CheckDisposed();
            if (buffer == null)
            {
                throw new ArgumentNullException(nameof(buffer));
            }

            if (offset < 0)
            {
                throw new ArgumentOutOfRangeException(nameof(offset), "offset cannot be negative");
            }

            if (count < 0)
            {
                throw new ArgumentOutOfRangeException(nameof(count), "count cannot be negative");
            }

            if (offset + count > buffer.Length)
            {
                throw new ArgumentException("buffer length must be at least offset + count");
            }

            int amountRead = this.InternalRead(buffer, offset, count, streamPosition);
            streamPosition += amountRead;
            return amountRead;
        }

#if NETCOREAPP2_1 || NETSTANDARD2_1
        /// <summary>
        /// Reads from the current position into the provided buffer
        /// </summary>
        /// <param name="buffer">Destination buffer</param>
        /// <returns>The number of bytes read</returns>
        /// <exception cref="ObjectDisposedException">Object has been disposed</exception>
        public override int Read(Span<byte> buffer)
        {
            return this.SafeRead(buffer, ref this.position);
        }

        /// <summary>
        /// Reads from the specified position into the provided buffer
        /// </summary>
        /// <param name="buffer">Destination buffer</param>
        /// <param name="streamPosition">Position in the stream to start reading from</param>
        /// <returns>The number of bytes read</returns>
        /// <exception cref="ObjectDisposedException">Object has been disposed</exception>
        /// <exception cref="InvalidOperationException">Stream position is beyond <c>int.MaxValue</c></exception>
        public int SafeRead(Span<byte> buffer, ref int streamPosition)
        {
            long longPosition = streamPosition;
            int retVal = this.SafeRead(buffer, ref longPosition);
            if (longPosition > int.MaxValue)
            {
                throw new InvalidOperationException("Stream position is beyond int.MaxValue. Use SafeRead(Span<byte>, ref long) override.");
            }
            streamPosition = (int)longPosition;
            return retVal;
        }

        /// <summary>
        /// Reads from the specified position into the provided buffer
        /// </summary>
        /// <param name="buffer">Destination buffer</param>
        /// <param name="streamPosition">Position in the stream to start reading from</param>
        /// <returns>The number of bytes read</returns>
        /// <exception cref="ObjectDisposedException">Object has been disposed</exception>
        public int SafeRead(Span<byte> buffer, ref long streamPosition)
        {
            this.CheckDisposed();

            int amountRead = this.InternalRead(buffer, streamPosition);
            streamPosition += amountRead;
            return amountRead;
        }
#endif
        
        /// <summary>
        /// Writes the buffer to the stream
        /// </summary>
        /// <param name="buffer">Source buffer</param>
        /// <param name="offset">Start position</param>
        /// <param name="count">Number of bytes to write</param>
        /// <exception cref="ArgumentNullException">buffer is null</exception>
        /// <exception cref="ArgumentOutOfRangeException">offset or count is negative</exception>
        /// <exception cref="ArgumentException">buffer.Length - offset is not less than count</exception>
        /// <exception cref="ObjectDisposedException">Object has been disposed</exception>
        public override void Write(byte[] buffer, int offset, int count)
        {
            this.CheckDisposed();
            if (buffer == null)
            {
                throw new ArgumentNullException(nameof(buffer));
            }

            if (offset < 0)
            {
                throw new ArgumentOutOfRangeException(nameof(offset), offset,
                                                      "Offset must be in the range of 0 - buffer.Length-1");
            }

            if (count < 0)
            {
                throw new ArgumentOutOfRangeException(nameof(count), count, "count must be non-negative");
            }

            if (count + offset > buffer.Length)
            {
                throw new ArgumentException("count must be greater than buffer.Length - offset");
            }

            int blockSize = this.memoryManager.BlockSize;
            long end = (long)this.position + count;

            this.EnsureCapacity(end);

            if (this.largeBuffer == null)
            {
                int bytesRemaining = count;
                int bytesWritten = 0;
                var blockAndOffset = this.GetBlockAndRelativeOffset(this.position);

                while (bytesRemaining > 0)
                {
                    byte[] currentBlock = this.blocks[blockAndOffset.Block];
                    int remainingInBlock = blockSize - blockAndOffset.Offset;
                    int amountToWriteInBlock = Math.Min(remainingInBlock, bytesRemaining);

                    Buffer.BlockCopy(buffer, offset + bytesWritten, currentBlock, blockAndOffset.Offset,
                                     amountToWriteInBlock);

                    bytesRemaining -= amountToWriteInBlock;
                    bytesWritten += amountToWriteInBlock;

                    ++blockAndOffset.Block;
                    blockAndOffset.Offset = 0;
                }
            }
            else
            {
                Buffer.BlockCopy(buffer, offset, this.largeBuffer, (int)this.position, count);
            }
            this.position = end;
            this.length = Math.Max(this.position, this.length);
        }

#if NETCOREAPP2_1 || NETSTANDARD2_1
        /// <summary>
        /// Writes the buffer to the stream
        /// </summary>
        /// <param name="source">Source buffer</param>
        /// <exception cref="ArgumentNullException">buffer is null</exception>
        /// <exception cref="ObjectDisposedException">Object has been disposed</exception>
        public override void Write(ReadOnlySpan<byte> source)
        {
            this.CheckDisposed();

            int blockSize = this.memoryManager.BlockSize;
            long end = (long)this.position + source.Length;

            this.EnsureCapacity(end);

            if (this.largeBuffer == null)
            {
                var blockAndOffset = this.GetBlockAndRelativeOffset(this.position);

                while (source.Length > 0)
                {
                    byte[] currentBlock = this.blocks[blockAndOffset.Block];
                    int remainingInBlock = blockSize - blockAndOffset.Offset;
                    int amountToWriteInBlock = Math.Min(remainingInBlock, source.Length);

                    source.Slice(0, amountToWriteInBlock)
                        .CopyTo(currentBlock.AsSpan(blockAndOffset.Offset));

                    source = source.Slice(amountToWriteInBlock);

                    ++blockAndOffset.Block;
                    blockAndOffset.Offset = 0;
                }
            }
            else
            {
                source.CopyTo(this.largeBuffer.AsSpan((int)this.position));
            }
            this.position = end;
            this.length = Math.Max(this.position, this.length);
        }
#endif

        /// <summary>
        /// Returns a useful string for debugging. This should not normally be called in actual production code.
        /// </summary>
        public override string ToString()
        {
            return $"Id = {this.Id}, Tag = {this.Tag}, Length = {this.Length:N0} bytes";
        }

        /// <summary>
        /// Writes a single byte to the current position in the stream.
        /// </summary>
        /// <param name="value">byte value to write</param>
        /// <exception cref="ObjectDisposedException">Object has been disposed</exception>
        public override void WriteByte(byte value)
        {
            this.CheckDisposed();

            long end = (long)this.position + 1;

            if (this.largeBuffer == null)
            {
                var blockSize = this.memoryManager.BlockSize;

                var block = (int)(this.position / blockSize);

                if (block >= this.blocks.Count)
                {
                    this.EnsureCapacity(end);
                }

                this.blocks[block][this.position % blockSize] = value;
            }
            else
            {
                if (this.position >= this.largeBuffer.Length)
                {
                    this.EnsureCapacity(end);
                }

                this.largeBuffer[this.position] = value;
            }

            this.position = end;

            if (this.position > this.length)
            {
                this.length = this.position;
            }
        }

        /// <summary>
        /// Reads a single byte from the current position in the stream.
        /// </summary>
        /// <returns>The byte at the current position, or -1 if the position is at the end of the stream.</returns>
        /// <exception cref="ObjectDisposedException">Object has been disposed</exception>
        public override int ReadByte()
        {
            return this.SafeReadByte(ref this.position);
        }

        /// <summary>
        /// Reads a single byte from the specified position in the stream.
        /// </summary>
        /// <param name="streamPosition">The position in the stream to read from</param>
        /// <returns>The byte at the current position, or -1 if the position is at the end of the stream.</returns>
        /// <exception cref="ObjectDisposedException">Object has been disposed</exception>
        /// <exception cref="InvalidOperationException">Stream position is beyond <c>int.MaxValue</c></exception>
        public int SafeReadByte(ref int streamPosition)
        {
            long longPosition = streamPosition;
            int retVal = this.SafeReadByte(ref longPosition);
            if (longPosition > int.MaxValue)
            {
                throw new InvalidOperationException("Stream position is beyond int.MaxValue. Use SafeReadByte(ref long) override.");
            }
            streamPosition = (int)longPosition;
            return retVal;
        }

        /// <summary>
        /// Reads a single byte from the specified position in the stream.
        /// </summary>
        /// <param name="streamPosition">The position in the stream to read from</param>
        /// <returns>The byte at the current position, or -1 if the position is at the end of the stream.</returns>
        /// <exception cref="ObjectDisposedException">Object has been disposed</exception>
        public int SafeReadByte(ref long streamPosition)
        {
            this.CheckDisposed();
            if (streamPosition == this.length)
            {
                return -1;
            }
            byte value;
            if (this.largeBuffer == null)
            {
                var blockAndOffset = this.GetBlockAndRelativeOffset(streamPosition);
                value = this.blocks[blockAndOffset.Block][blockAndOffset.Offset];
            }
            else
            {
                value = this.largeBuffer[streamPosition];
            }
            streamPosition++;
            return value;
        }

        /// <summary>
        /// Sets the length of the stream
        /// </summary>
        /// <exception cref="ArgumentOutOfRangeException">value is negative or larger than <see cref="RecyclableMemoryStreamManager.MaximumStreamCapacity"/></exception>
        /// <exception cref="ObjectDisposedException">Object has been disposed</exception>
        public override void SetLength(long value)
        {
            this.CheckDisposed();
            if (value < 0)
            {
                throw new ArgumentOutOfRangeException(nameof(value), "value must be non-negative");
            }

            this.EnsureCapacity(value);

            this.length = value;
            if (this.position > value)
            {
                this.position = value;
            }
        }

        /// <summary>
        /// Sets the position to the offset from the seek location
        /// </summary>
        /// <param name="offset">How many bytes to move</param>
        /// <param name="loc">From where</param>
        /// <returns>The new position</returns>
        /// <exception cref="ObjectDisposedException">Object has been disposed</exception>
        /// <exception cref="ArgumentOutOfRangeException">offset is larger than <see cref="RecyclableMemoryStreamManager.MaximumStreamCapacity"/></exception>
        /// <exception cref="ArgumentException">Invalid seek origin</exception>
        /// <exception cref="IOException">Attempt to set negative position</exception>
        public override long Seek(long offset, SeekOrigin loc)
        {
            this.CheckDisposed();
            
            long newPosition;
            switch (loc)
            {
            case SeekOrigin.Begin:
                newPosition = offset;
                break;
            case SeekOrigin.Current:
                newPosition = offset + this.position;
                break;
            case SeekOrigin.End:
                newPosition = offset + this.length;
                break;
            default:
                throw new ArgumentException("Invalid seek origin", nameof(loc));
            }
            if (newPosition < 0)
            {
                throw new IOException("Seek before beginning");
            }
            this.position = newPosition;
            return this.position;
        }

        /// <summary>
        /// Synchronously writes this stream's bytes to the argument stream.
        /// </summary>
        /// <param name="stream">Destination stream</param>
        /// <remarks>Important: This does a synchronous write, which may not be desired in some situations</remarks>
        /// <exception cref="ArgumentNullException">stream is null</exception>
        /// <exception cref="ObjectDisposedException">Object has been disposed</exception>
        public override void WriteTo(Stream stream)
        {
            this.WriteTo(stream, 0, this.length);
        }

        /// <summary>
        /// Synchronously writes this stream's bytes, starting at offset, for count bytes, to the argument stream.
        /// </summary>
        /// <param name="stream">Destination stream</param>
        /// <param name="offset">Offset in source</param>
        /// <param name="count">Number of bytes to write</param>
        /// <exception cref="ArgumentNullException">stream is null</exception>
        /// <exception cref="ArgumentOutOfRangeException">Offset is less than 0, or offset + count is beyond  this stream's length.</exception>
        /// <exception cref="ObjectDisposedException">Object has been disposed</exception>
        public void WriteTo(Stream stream, int offset, int count)
        {
            this.WriteTo(stream, (long)offset, (long)count);
        }

        /// <summary>
        /// Synchronously writes this stream's bytes, starting at offset, for count bytes, to the argument stream.
        /// </summary>
        /// <param name="stream">Destination stream</param>
        /// <param name="offset">Offset in source</param>
        /// <param name="count">Number of bytes to write</param>
        /// <exception cref="ArgumentNullException">stream is null</exception>
        /// <exception cref="ArgumentOutOfRangeException">Offset is less than 0, or offset + count is beyond  this stream's length.</exception>
        /// <exception cref="ObjectDisposedException">Object has been disposed</exception>
        public void WriteTo(Stream stream, long offset, long count)
        {
            this.CheckDisposed();
            if (stream == null)
            {
                throw new ArgumentNullException(nameof(stream));
            }

            if (offset < 0 || offset + count > this.length)
            {
                throw new ArgumentOutOfRangeException(message: "offset must not be negative and offset + count must not exceed the length of the stream", innerException: null);
            }

            if (this.largeBuffer == null)
            {
                var blockAndOffset = GetBlockAndRelativeOffset(offset);
                long bytesRemaining = count;
                int currentBlock = blockAndOffset.Block;
                int currentOffset = blockAndOffset.Offset;

                while (bytesRemaining > 0)
                {
                    int amountToCopy = (int)Math.Min((long)this.blocks[currentBlock].Length - currentOffset, bytesRemaining);
                    stream.Write(this.blocks[currentBlock], currentOffset, amountToCopy);

                    bytesRemaining -= amountToCopy;

                    ++currentBlock;
                    currentOffset = 0;
                }
            }
            else
            {
                stream.Write(this.largeBuffer, (int)offset, (int)count);
            }
        }
<<<<<<< HEAD
#endregion
=======

        /// <summary>
        /// Writes bytes from the current stream to a destination <c>byte</c> array
        /// </summary>
        /// <param name="buffer">Target buffer</param>
        /// <remarks>The entire stream is written to the target array.</remarks>
        //// <exception cref="ArgumentNullException"><c>buffer</c> is null</exception>
        /// <exception cref="ObjectDisposedException">Object has been disposed</exception>
        public void WriteTo(byte[] buffer)
        {
            this.WriteTo(buffer, 0, this.Length);
        }

        /// <summary>
        /// Writes bytes from the current stream to a destination <c>byte</c> array
        /// </summary>
        /// <param name="buffer">Target buffer</param>
        /// <param name="offset">Offset in the source stream, from which to start</param>
        /// <param name="count">Number of bytes to write</param>
        /// <exception cref="ArgumentNullException"><c>buffer</c> is null</exception>
        /// <exception cref="ArgumentOutOfRangeException">Offset is less than 0, or offset + count is beyond  this stream's length.</exception>
        /// <exception cref="ObjectDisposedException">Object has been disposed</exception>
        public void WriteTo(byte[] buffer, long offset, long count)
        {
            this.WriteTo(buffer, offset, count, 0);
        }

        /// <summary>
        /// Writes bytes from the current stream to a destination <c>byte</c> array
        /// </summary>
        /// <param name="buffer">Target buffer</param>
        /// <param name="offset">Offset in the source stream, from which to start</param>
        /// <param name="count">Number of bytes to write</param>
        /// <param name="targetOffset">Offset in the target byte array to start writing</param>
        /// <exception cref="ArgumentNullException"><c>buffer</c> is null</exception>
        /// <exception cref="ArgumentOutOfRangeException">Offset is less than 0, or offset + count is beyond  this stream's length.</exception>
        /// <exception cref="ArgumentOutOfRangeException">targetOffset is less than 0, or targetOffset + count is beyond the target buffer's length.</exception>
        /// <exception cref="ObjectDisposedException">Object has been disposed</exception>
        public void WriteTo(byte[] buffer, long offset, long count, int targetOffset)
        {
            this.CheckDisposed();
            if (buffer == null)
            {
                throw new ArgumentNullException(nameof(buffer));
            }

            if (offset < 0 || offset + count > this.length)
            {
                throw new ArgumentOutOfRangeException(message: "offset must not be negative and offset + count must not exceed the length of the stream", innerException: null);
            }

            if (targetOffset < 0 || count + targetOffset > buffer.Length)
            {
                throw new ArgumentOutOfRangeException(message: "targetOffset must not be negative and targetOffset + count must not exceed the length of the target buffer", innerException: null);
            }

            if (this.largeBuffer == null)
            {
                var blockAndOffset = GetBlockAndRelativeOffset(offset);
                long bytesRemaining = count;
                int currentBlock = blockAndOffset.Block;
                int currentOffset = blockAndOffset.Offset;
                int currentTargetOffset = targetOffset;

                while (bytesRemaining > 0)
                {
                    int amountToCopy = (int)Math.Min((long)this.blocks[currentBlock].Length - currentOffset, bytesRemaining);
                    Buffer.BlockCopy(this.blocks[currentBlock], currentOffset, buffer, currentTargetOffset, amountToCopy);
                    
                    bytesRemaining -= amountToCopy;

                    ++currentBlock;
                    currentOffset = 0;
                    currentTargetOffset += amountToCopy;
                }
            }
            else
            {
                AssertLengthIsSmall();
                Buffer.BlockCopy(this.largeBuffer, (int)offset, buffer, targetOffset, (int)count);
            }
        }
        #endregion
>>>>>>> 119a42b1

#region Helper Methods
        private bool Disposed => this.disposed;

        [MethodImpl((MethodImplOptions)256)]
        private void CheckDisposed()
        {
            if (this.Disposed)
            {
                this.ThrowDisposedException();
            }
        }

        [MethodImpl(MethodImplOptions.NoInlining)]
        private void ThrowDisposedException()
        {
            throw new ObjectDisposedException($"The stream with Id {this.id} and Tag {this.tag} is disposed.");
        }

        private int InternalRead(byte[] buffer, int offset, int count, long fromPosition)
        {
            if (this.length - fromPosition <= 0)
            {
                return 0;
            }

            int amountToCopy;

            if (this.largeBuffer == null)
            {
                var blockAndOffset = this.GetBlockAndRelativeOffset(fromPosition);
                int bytesWritten = 0;
                int bytesRemaining = (int)Math.Min((long)count, this.length - fromPosition);

                while (bytesRemaining > 0)
                {
                    amountToCopy = Math.Min(this.blocks[blockAndOffset.Block].Length - blockAndOffset.Offset,
                                                bytesRemaining);
                    Buffer.BlockCopy(this.blocks[blockAndOffset.Block], blockAndOffset.Offset, buffer,
                                     bytesWritten + offset, amountToCopy);

                    bytesWritten += amountToCopy;
                    bytesRemaining -= amountToCopy;

                    ++blockAndOffset.Block;
                    blockAndOffset.Offset = 0;
                }
                return bytesWritten;
            }
            amountToCopy = (int)Math.Min((long)count, this.length - fromPosition);
            Buffer.BlockCopy(this.largeBuffer, (int)fromPosition, buffer, offset, amountToCopy);
            return amountToCopy;
        }

#if NETCOREAPP2_1 || NETSTANDARD2_1
        private int InternalRead(Span<byte> buffer, long fromPosition)
        {
            if (this.length - fromPosition <= 0)
            {
                return 0;
            }
            
            int amountToCopy;

            if (this.largeBuffer == null)
            {
                var blockAndOffset = this.GetBlockAndRelativeOffset(fromPosition);
                int bytesWritten = 0;
                int bytesRemaining = (int)Math.Min(buffer.Length, this.length - fromPosition);

                while (bytesRemaining > 0)
                {
                    amountToCopy = Math.Min(this.blocks[blockAndOffset.Block].Length - blockAndOffset.Offset,
                                            bytesRemaining);
                    this.blocks[blockAndOffset.Block].AsSpan(blockAndOffset.Offset, amountToCopy)
                        .CopyTo(buffer.Slice(bytesWritten));

                    bytesWritten += amountToCopy;
                    bytesRemaining -= amountToCopy;

                    ++blockAndOffset.Block;
                    blockAndOffset.Offset = 0;
                }
                return bytesWritten;
            }
            amountToCopy = (int)Math.Min((long)buffer.Length, this.length - fromPosition);
            this.largeBuffer.AsSpan((int)fromPosition, amountToCopy).CopyTo(buffer);
            return amountToCopy;
        }
#endif

        private struct BlockAndOffset
        {
            public int Block;
            public int Offset;

            public BlockAndOffset(int block, int offset)
            {
                this.Block = block;
                this.Offset = offset;
            }
        }

        [MethodImpl((MethodImplOptions)256)]
        private BlockAndOffset GetBlockAndRelativeOffset(long offset)
        {
            var blockSize = this.memoryManager.BlockSize;
            int blockIndex = (int)(offset / blockSize);
            int offsetIndex = (int)(offset % blockSize);
            return new BlockAndOffset(blockIndex, offsetIndex);
        }

        private void EnsureCapacity(long newCapacity)
        {
            if (newCapacity > this.memoryManager.MaximumStreamCapacity && this.memoryManager.MaximumStreamCapacity > 0)
            {
                this.memoryManager.ReportStreamOverCapacity(this.id, this.tag, newCapacity, this.AllocationStack);
                throw new OutOfMemoryException(
                    "Requested capacity is too large: " + newCapacity.ToString(CultureInfo.InvariantCulture) +
                    ". Limit is " + this.memoryManager.MaximumStreamCapacity.ToString(CultureInfo.InvariantCulture));
            }

            if (this.largeBuffer != null)
            {
                if (newCapacity > this.largeBuffer.Length)
                {
                    var newBuffer = this.memoryManager.GetLargeBuffer(newCapacity, this.id, this.tag);
                    Debug.Assert(this.length <= Int32.MaxValue);
                    this.InternalRead(newBuffer, 0, (int)this.length, 0);
                    this.ReleaseLargeBuffer();
                    this.largeBuffer = newBuffer;
                }
            }
            else
            {
                // Let's save some re-allocs of the blocks list
                var blocksRequired = (newCapacity / this.memoryManager.BlockSize) + 1;
                if (this.blocks.Capacity < blocksRequired)
                {
                    this.blocks.Capacity = (int)blocksRequired;
                }
                while (this.Capacity64 < newCapacity)
                {
                    this.blocks.Add((this.memoryManager.GetBlock()));
                }
            }
        }

        /// <summary>
        /// Release the large buffer (either stores it for eventual release or returns it immediately).
        /// </summary>
        private void ReleaseLargeBuffer()
        {
            if (this.memoryManager.AggressiveBufferReturn)
            {
                this.memoryManager.ReturnLargeBuffer(this.largeBuffer, this.id, this.tag);
            }
            else
            {
                if (this.dirtyBuffers == null)
                {
                    // We most likely will only ever need space for one
                    this.dirtyBuffers = new List<byte[]>(1);
                }
                this.dirtyBuffers.Add(this.largeBuffer);
            }

            this.largeBuffer = null;
        }

        [MethodImpl(MethodImplOptions.AggressiveInlining)]
        private void AssertLengthIsSmall()
        {
            Debug.Assert(this.length <= Int32.MaxValue, "this.length was assumed to be <= Int32.MaxValue, but was larger.");
        }
#endregion
    }
}<|MERGE_RESOLUTION|>--- conflicted
+++ resolved
@@ -1334,9 +1334,6 @@
                 stream.Write(this.largeBuffer, (int)offset, (int)count);
             }
         }
-<<<<<<< HEAD
-#endregion
-=======
 
         /// <summary>
         /// Writes bytes from the current stream to a destination <c>byte</c> array
@@ -1420,9 +1417,8 @@
             }
         }
         #endregion
->>>>>>> 119a42b1
-
-#region Helper Methods
+
+        #region Helper Methods
         private bool Disposed => this.disposed;
 
         [MethodImpl((MethodImplOptions)256)]
