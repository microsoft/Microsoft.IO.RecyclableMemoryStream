--- conflicted
+++ resolved
@@ -1,6 +1,5 @@
 # Version 2.0
 
-<<<<<<< HEAD
 * Breaking Changes
     * Removed 2 GB stream limit. Extremely large streams can be created by chaining together blocks. Attempts to convert a stream into a contiguous buffer longer than the runtime's limits will result in an exception.
     * Removed build targets for net40, net45, net46, and netstandard1.4. Added net462.
@@ -11,18 +10,11 @@
 * Other Changes
     * Removed use of `Interlocked` methods when checking whether the stream is disposed. This should improve performance. (Concurrent use of streams has never been supported.)
     * `RecyclableMemoryStream` now implements `IBufferWriter<byte>`
+    * New method overloads of `WriteTo` that allow you write the contents of the stream directly to another `byte[]` buffer.
     * Reformatted all code documentation to be more readable.
 
 * Development-only Changes
     * Significantly improved unit test speed
-=======
-* Removed 2 GB stream limit. Extremely large streams can be created by chaining together blocks. Attempts to convert a stream into a contiguous buffer longer than the runtime's limits will result in an exception.
-* Removed build targets for net40, net45, net46, and netstandard1.4. Added net462.
-* Removed use of `Interlocked` methods when checking whether the stream is disposed. Concurrent use of streams is not supported.
-* Refactored .NET events to match the information payloads of the ETW events.
-* New method overloads of `WriteTo` that allow you write the contents of the stream directly to another `byte[]` buffer.
-* Reformatted all code documentation to be more readable.
->>>>>>> 119a42b1
 
 # Version 1.4.0
 
