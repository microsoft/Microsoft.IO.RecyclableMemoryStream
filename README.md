# Microsoft.IO.RecyclableMemoryStream [![NuGet Version](https://img.shields.io/nuget/v/Microsoft.IO.RecyclableMemoryStream.svg?style=flat)](https://www.nuget.org/packages/Microsoft.IO.RecyclableMemoryStream/) 

A library to provide pooling for .NET MemoryStream objects to improve application performance, especially in the area of garbage collection.

## Get Started

Install the latest version from NuGet

```
Install-Package Microsoft.IO.RecyclableMemoryStream
```

## Purpose

Microsoft.IO.RecyclableMemoryStream is a MemoryStream replacement that offers superior behavior for performance-critical systems. In particular it is optimized to do the following:

* Eliminate Large Object Heap allocations by using pooled buffers
* Incur far fewer gen 2 GCs, and spend far less time paused due to GC
* Avoid memory leaks by having a bounded pool size
* Avoid memory fragmentation
* Provide excellent debuggability
* Provide metrics for performance tracking

## Features

- The semantics are close to the original System.IO.MemoryStream implementation, and is intended to be a drop-in replacement.
- Rather than pooling the streams themselves, the underlying buffers are pooled. This allows you to use the simple Dispose pattern to release the buffers back to the pool, as well as detect invalid usage patterns (such as reusing a stream after it’s been disposed).
- The MemoryManager is thread-safe (streams themselves are inherently NOT thread safe).
- Each stream can be tagged with an identifying string that is used in logging - helpful when finding bugs and memory leaks relating to incorrect pool use.
- Debug features like recording the call stack of the stream allocation to track down pool leaks
- Maximum free pool size to handle spikes in usage without using too much memory.
- Flexible and adjustable limits to the pooling algorithm.
- Metrics tracking and events so that you can see the impact on the system.

## Build Targets

At least MSBuild 15 is required to build the code. You get this with Visual Studio 2017.

Build targets in v2 are: net45, net46, netstandard2.0, netstandard2.1, and netcoreapp2.1 (net40 and netstandard1.4 were deprecated).



## Testing

Visual Studio 2019 is required for executing the unit tests. Requirements:
- NUnit test adaptor (VS Extension)
- Be sure to set the default processor architecture for tests to x64 (or the giant allocation test will fail)

## Change Log

Read the change log [here](CHANGES.md).

## How It Works

RecyclableMemoryStream improves GC performance by ensuring that the larger buffers used for the streams are put into the gen 2 heap and stay there forever. This should cause full collections to happen less frequently. If you pick buffer sizes above 85,000 bytes, then you will ensure these are placed on the large object heap, which is touched even less frequently by the garbage collector.

The MemoryStreamManager class maintains two separate pools of objects:

1. **Small Pool** - Holds small buffers (of configurable size). Used by default for all normal read/write operations. Multiple small buffers are chained together in the RecyclableMemoryStream class and abstracted into a single stream.
2. **Large Pool** - Holds large buffers, which are only used when you must have a single, contiguous buffer, such as when you plan to call GetBuffer(). 

A RecyclableMemoryStream starts out by using a small buffer, chaining additional ones as the stream capacity grows. Should you ever call `GetBuffer()` and the length is greater than a single small buffer's capacity, then the small buffers are converted to a single large buffer. You can also request a stream with an initial capacity; if that capacity is larger than the small pool block size, a single large buffer will be assigned from the start. If you request a capacity larger than the maximum poolable size, you will still get a stream back, but the buffers will not be pooled.

There are two versions of the large pool: Linear or Exponential.

Linear is the default. You specify a multiple and a maximum size, and an array of buffers, from size (1 * multiple), (2 * multiple), (3 * multiple), ... maximum is created. For example, if you specify a multiple of 1 MB and maximum size of 8 MB,
then you will have an array of length 8. The first slot will contain 1 MB buffers, the second slot 2 MB buffers, and so on.

Exponential buffers tweaks this slightly. Instead of linearly growing, the buffers double in size for each slot. For example, if you specify a multiple of 256KB, and a maximum size of 8 MB, you will have an array of length 6, the slots containing buffers of size 256KB, 512KB, 1MB, 2MB, 4MB, and 8MB.

![Pool Image Comparison](poolcomparison.png)

Which one should you use? That depends on your usage pattern. If you have an unpredictable large buffer size, perhaps the linear one will be more suitable. If you know that a longer stream length is unlikely, but you may have a lot of streams in the smaller size, picking the Exponential could lead to less overall memory usage (which was the reason this form was added).

Buffers are created, on demand, the first time they are requested and nothing suitable already exists in the pool. After use, these buffers will be returned to the pool through the `RecyclableMemoryStream`'s `Dispose` method. When that return happens, the `RecyclableMemoryStreamManager` will use the properties `MaximumFreeSmallPoolBytes` and `MaximumFreeLargePoolBytes` to determine whether to put those buffers back in the pool, or let them go (and thus be garbage collected). It is through these properties that you determine how large your pool can grow. If you set these to 0, you can have essentially unbounded pool growth, which is essentially indistinguishable from a memory leak. For every application, you must determine through analysis and experimentation the appropriate balance between pool size and garbage collection.

If you forget to call a stream's `Dispose` method, this could cause a memory leak. To help you prevent this, each stream has a finalizer that will be called by the CLR once there are no more references to the stream. This finalizer will raise an event or log a message about the leaked stream.

Note that for performance reasons, the buffers are not ever pre-initialized or zeroed-out. It is your responsibility to ensure their contents are valid and safe to use buffer recycling.

## Usage

You can jump right in with no fuss by just doing a simple replacement of `MemoryStream` with something like this:

```
class Program
{
    private static readonly RecyclableMemoryStreamManager manager = new RecyclableMemoryStreamManager();

    static void Main(string[] args)
    {
        var sourceBuffer = new byte[] { 0, 1, 2, 3, 4, 5, 6, 7 };
        
        using (var stream = manager.GetStream())
        {
            stream.Write(sourceBuffer, 0, sourceBuffer.Length);
        }
    }
}
```

Note that `RecyclableMemoryStreamManager` should be declared once and it will live for the entire process lifetime. It is perfectly fine to use multiple pools if you desire, especially if you want to configure them differently.

To facilitate easier debugging, you can optionally provide a string tag, which serves as a human-readable identifier for the stream. In practice, I’ve usually used something like “ClassName.MethodName” for this, but it can be whatever you want. Each stream also has a GUID to provide absolute identity if needed, but the tag is usually sufficient.

```
using (var stream = manager.GetStream("Program.Main"))
{
    stream.Write(sourceBuffer, 0, sourceBuffer.Length);
}
```

You can also provide an existing buffer. It’s important to note that this buffer will be copied into the pooled buffers owned by RecyclableMemoryStream:

```
var stream = manager.GetStream("Program.Main", sourceBuffer, 
                                    0, sourceBuffer.Length);
```

You can also change the parameters of the pool itself:

```
int blockSize = 1024;
int largeBufferMultiple = 1024 * 1024;
int maxBufferSize = 16 * largeBufferMultiple;

var manager = new RecyclableMemoryStreamManager(blockSize, 
                                                largeBufferMultiple, 
                                                maxBufferSize);

manager.GenerateCallStacks = true;
manager.AggressiveBufferReturn = true;
manager.MaximumFreeLargePoolBytes = maxBufferSize * 4;
manager.MaximumFreeSmallPoolBytes = 100 * blockSize;
```

While this library strives to be very general and not impose too many restraints on how you use it, its purpose is to reduce the cost of garbage collections incurred by frequent large allocations. Thus, there are some general guidelines for usage that may be useful to you:

1. Set the `blockSize`, `largeBufferMultiple`, `maxBufferSize`, `MaximumFreeLargePoolBytes` and `MaximumFreeSmallPoolBytes` properties to reasonable values for your application and resource requirements.
2. Always dispose of each stream exactly once.
3. Never call `ToArray` and avoid calling `GetBuffer` if possible.
4. Experiment to find the appropriate settings for your scenario.

A working knowledge of the garbage collector is a very good idea before you try to optimize your scenario with this library. An article such as [Garbage Collection](https://docs.microsoft.com/dotnet/standard/garbage-collection/), or a book like *Writing High-Performance .NET Code* will help you understand the design principles of this library.

When configuring the options, consider questions such as these:

* What is the distribution of stream lengths that I expect?
* How many streams will be in use at one time?
* Is `GetBuffer` called a lot? How much use of large pool buffers will I need?
* How resilient to spikes in activity do I need to be? i.e., How many free bytes should I keep around in case?
* What are my physical memory limitations on the machines where this will be used?

### GetBuffer and ToArray ###

`RecyclableMemoryStream` is designed to operate primarily on chained small pool blocks. However, realistically, many people will still need to get a single, contiguous buffer for the whole stream, especially to interoperate with certain I/O APIs. For this purpose, there are two APIs which `RecyclableMemoryStream` overrides from its parent `MemoryStream` class:

* `GetBuffer` - If possible, a reference to the single block will be returned to the caller. If multiple blocks are in use, they will be converted into a single large pool buffer and the data copied into it. In all cases, the caller must use the `Length` property to determine how much usable data is actually in the returned buffer. If the stream length is longer than the maximum allowable stream size, a single buffer will still be returned, but it will not be pooled.
* `ToArray` - It looks similar to `GetBuffer` on the surface, but is actually significantly different. In `ToArray` the data is *always* copied into a new array that is exactly the right length for the full contents of the stream. This new buffer is never pooled. Users of this library should consider any call to `ToArray` to be a bug, as it wipes out many of the benefits of `RecyclableMemoryStream` completely. However, the method is included for completeness, especially if you are calling other APIs that only take a `byte` array with no length parameter. An event is logged on all `ToArray` calls.

You can optionally configure the `RecyclableStreamManager.ThrowExceptionOnToArray` property to disallow calls to `RecyclableMemoryStream.ToArray`. If this value is set to true, then any calls to `ToArray` will result in a `NotSupportedException`.

## Metrics and Hooks

### ETW Events ###

RecyclableMemoryStream has an `EventSource` provider that produces a number of events for tracking behavior and performance. You can use events to debug leaks or subtle problems with pooled stream usage.

| Name | Level | Description |
| -----|-------|-------------|
| MemoryStreamCreated | Verbose | Logged every time a stream object is allocated. Fields: `guid`, `tag`, `requestedSize`, `actualSize`. |
| MemoryStreamDisposed | Verbose | Logged every time a stream object is disposed. Fields: `guid`, `tag`, `allocationStack`, `disposeStack`. |
| MemoryStreamDoubleDispose | Critical | Logged if a stream is disposed more than once. This indicates a logic error by the user of the stream. Dispose should happen exactly once per stream to avoid resource usage bugs. Fields: `guid`, `tag`, `allocationStack`, `disposeStack1`, `disposeStack2`. |
| MemoryStreamFinalized | Error | Logged if a stream has gone out of scope without being disposed. This indicates a resource leak. Fields: `guid`, `tag`, `allocationStack`.|
| MemoryStreamToArray | Verbose | Logged whenever `ToArray` is called. This indicates a potential problem, as calling `ToArray` goes against the concepts of good memory practice which `RecyclableMemoryStream` is trying to solve. Fields: `guid`, `tag`, `stack`, `size`.|
| MemoryStreamManagerInitialized| Informational | Logged when the `RecyclableMemoryStreamManager` is initialized. Fields: `blockSize`, `largeBufferMultiple`, `maximumBufferSize`.|
| MemoryStreamNewBlockCreated | Verbose | Logged whenever a block for the small pool is created. Fields: `smallPoolInUseBytes`.|
| MemoryStreamNewLargeBufferCreated | Verbose | Logged whenever a large buffer is allocated. Fields: `requiredSize`, `largePoolInUseBytes`.|
| MemoryStreamNonPooledLargeBufferCreated | Verbose | Logged whenever a buffer is requested that is larger than the maximum pooled size. The buffer is still created and returned to the user, but it can not be re-pooled. Fields: `guid`, `tag`, `requiredSize`, `allocationStack`. |
| MemoryStreamDiscardBuffer | Warning | Logged whenever a buffer is discarded rather than put back in the pool. Fields: `guid`, `tag`, `bufferType` (`Small`, `Large`), `tag`, `reason` (`TooLarge`, `EnoughFree`). |
| MemoryStreamOverCapacity | Error | Logged whenever an attempt is made to set the capacity of the stream beyond the limits of `RecyclableMemoryStreamManager.MaximumStreamCapacity`, if such a limit is set. Fields: `guid`, `tag`, `requestedCapacity`, `maxCapacity`, `allocationStack`.|

### Event Hooks ###

In addition to the logged ETW events, there are a number of .NET event hooks on `RecyclableMemoryStreamManager` that you can use as triggers for your own custom actions:

| Name | Description |
|---------|------------|
| `BlockCreated` | A new small pool block has been allocated. |
<<<<<<< HEAD
| `BufferDiscarded` | A buffer has been refused re-entry to the pool and given over to the garbage collector. |
| `LargeBufferCreatd` | A large buffer has been allocated. |
=======
| `BlockDiscarded` | A small pool block has been refused re-entry to the pool and given over to the garbage collector. |
| `LargeBufferCreated` | A large buffer has been allocated. |
| `LargeBufferDiscarded` | A large buffer has been refused re-entry to the pool and given over to the garbage collector. |
>>>>>>> af719464
| `StreamCreated` | A new stream has been created. |
| `StreamDisposed` | A stream has been disposed. |
| `StreamDoubleDisposed` | A stream has been disposed twice, indicating an error. |
| `StreamFinalized` | A stream has been finalized, which means it was never disposed before it went ouf of scope. |
| `StreamLength` | Reports the stream's length upon disposal. Can allow you to track stream metrics. |
| `StreamConvertedToArray` | Someone called `ToArray` on a stream. |
| `StreamOverCapacity` | An attempt was made to expand beyond the maximum capacity allowed by the pool manager. |
| `UsageReport` | Provides stats on pool usage for metrics tracking. |

## Debugging Problems

Once you start introducing re-usable resources like the pooled buffers in RecyclableMemoryStream, you are taking some of the duties of the CLR away from it and reserving them for yourself. This can be error-prone. See the Usage section above for some guidelines on making your usage of this library successful.

There are a number of features that will help you debug usage of these streams.

### Stream Identification ###

Each stream is assigned a unique GUID and, optionally, a tag.

The GUID is unique for each stream object and serves to identity that stream throughout its lifetime.

A tag is an optional, arbitrary string assigned by the caller when a stream is requested. This can be a class name, function name, or some other meaningful string that can help you identify the source of the stream's usage. Note that multiple streams will contain the same tag. They identify where in your code the stream originated; they are not unique stream identifiers.

### Callstack Recording ###

If you set the `GenerateCallStacks` property on `RecyclableMemoryStreamManager` to true, then major operations on the stream, such as allocation and disposal, will record the call stack of those method calls. These will be reported in ETW events in the event of detected programming errors such as double-dispose or finalization. 

Turning this feature on causes a very significant negative performance impact, so should only be done when actively investigating a problem.

### Double-Dispose Protection ###

If `Dispose` is called twice on the same stream, an event is logged with the relevant stream's information. If `GenerateCallStacks` is turned on, this will include the call stacks for allocation and both disposals.

### Non-Dispose Detection ###

If `Dispose` is never called for a stream, the finalize will eventually be called by the CLR, and an event will be logged with relevant stream information, including the allocation stack, if enabled. Buffers for finalized streams are lost to the pool, and this should be considered a bug. 

### Concurrency

Concurent stream use is not supported under any circumstances.

### ETW Events ###

Use an ETW event monitor such as [PerfView](https://www.microsoft.com/download/details.aspx?id=28567) to collect and analyze ETW events.

Many of these events contain helpful clues about the stream in question, including its tag, guid, and stacks (if enabled).

## Reference

Read the API documentation [here](docs/Microsoft.IO.RecyclableMemoryStream.md).

## License

This library is released under the [MIT license](LICENSE).<|MERGE_RESOLUTION|>--- conflicted
+++ resolved
@@ -187,14 +187,8 @@
 | Name | Description |
 |---------|------------|
 | `BlockCreated` | A new small pool block has been allocated. |
-<<<<<<< HEAD
 | `BufferDiscarded` | A buffer has been refused re-entry to the pool and given over to the garbage collector. |
-| `LargeBufferCreatd` | A large buffer has been allocated. |
-=======
-| `BlockDiscarded` | A small pool block has been refused re-entry to the pool and given over to the garbage collector. |
 | `LargeBufferCreated` | A large buffer has been allocated. |
-| `LargeBufferDiscarded` | A large buffer has been refused re-entry to the pool and given over to the garbage collector. |
->>>>>>> af719464
 | `StreamCreated` | A new stream has been created. |
 | `StreamDisposed` | A stream has been disposed. |
 | `StreamDoubleDisposed` | A stream has been disposed twice, indicating an error. |
